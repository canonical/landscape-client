--- conflicted
+++ resolved
@@ -1,4 +1,3 @@
-<<<<<<< HEAD
 landscape-client (1.0.23-0ubuntu0.6.06) dapper; urgency=low
 
   * rebuild for dapper with the correct distro number (6.06, and not
@@ -261,190 +260,6 @@
   * improved timestamp accuracy used for process killing
 
  -- Andreas Hasenack <andreas@canonical.com>  Thu, 21 Aug 2008 14:01:27 +0000
-=======
-landscape-client (1.0.23-0ubuntu0.8.10) intrepid; urgency=low
-
-  * New upstream release. Changes since 1.0.21.1:
-    - Don't print duplicate warnings when / is nearing capacity in sysinfo
-      (LP: #260230).
-    - Slight change to link text in landscape-sysinfo.
-    - Don't crash badly when programs are run as the incorrect user
-      (LP: #268879).
-  * debian/changelog: New debian-version scheme including Ubuntu version.
-  * debian/landscape-client.postrm: Delete log and data files upon purge
-    (LP: #121182).
-  * debian/landscape-common.postrm: Delete the sysinfo logs upon purge.
-
- -- Christopher Armstrong <radix@ubuntu.com>  Thu, 09 Oct 2008 11:40:51 -0400
-
-landscape-client (1.0.21.1-0ubuntu2) intrepid; urgency=low
-
-  * debian/control: fix bzr url
-  * debian/landscape-sysinfo.wrapper: print a timestamp before the sysinfo
-    data to ensure appropriate context (LP: #270862)
-
- -- Dustin Kirkland <kirkland@ubuntu.com>  Tue, 30 Sep 2008 17:13:18 -0500
-
-landscape-client (1.0.21.1-0ubuntu1) intrepid; urgency=low
-
-  * New upstream version: 
-    * Add ok-no-register option to landscape-config script to not fail if
-      dbus isn't started or landscape-client isn't running.
-    * lower timeout related to package management in landscape.
-  * debian/control: Depend on cron. 
-  * debian/landscape-client.postinst: use ok-no-register option so that the
-    postinst script doesn't fail when run from the installer. (LP: #274573).
-
- -- Mathias Gug <mathiaz@ubuntu.com>  Thu, 25 Sep 2008 17:54:00 -0400
-
-landscape-client (1.0.21-0ubuntu2) intrepid; urgency=low
-
-  * debian/rules: Install an hourly cron job to update smart package data.
-    Thanks to Christopher Armstrong (LP: #268765).
-  * debian/control:
-    - Move ${misc:Depends} to Depends.
-    - Add VCS-* headers.
-  * debian/landscape-client.postrm:
-    - remove /etc/default/landscape-client when the package is purged.
-
- -- Mathias Gug <mathiaz@ubuntu.com>  Tue, 23 Sep 2008 18:19:26 -0400
-
-landscape-client (1.0.21-0ubuntu1) intrepid; urgency=low
-
-  [ Christopher Armstrong ]
-  * New upstream release (LP: #271886):
-    - Bug fix release:
-    - Avoid the PotentialZombieWarning on landscape-client startup.
-     (LP: #257346)
-    - When run as root, read sysinfo configuration from /etc and and write
-      logs to /var/log instead of /root. (LP: #268560)
-    - Avoid ZeroDivisionErrors when /home is an autofs. (LP: #269634)
-    - Don't corrupt a pid file when trying to start the client when it's
-      already running. (LP: #269634)
-    - Remove the pid file when shutting down the client. (LP: #257081)
-
-  [ Mathias Gug ]
-  * debian/landscape-client.init: specify the pid file and use --startas
-    instead of --exec when starting landscape-client so that the init script
-    doesn't fail if landscape-client is already running.
-
- -- Mathias Gug <mathiaz@ubuntu.com>  Fri, 19 Sep 2008 17:28:08 -0400
-
-landscape-client (1.0.18-0ubuntu4) intrepid; urgency=low
-
-  [ Christopher Armstrong ]
-  * debian/landscape-common.postinst: Don't blow up when the landscape-sysinfo
-    symlinks already exist (LP: #270131)
-
-  [ Mathias Gug ]
-  * debian/landscape-common.postinst, debian/landscape-common.prerm: don't
-    call update-motd init script as it's no longer available in the
-    update-motd package. Call directly /usr/sbin/update-motd instead. 
-    (LP: #271854)
-
- -- Mathias Gug <mathiaz@ubuntu.com>  Thu, 18 Sep 2008 16:47:08 -0400
-
-landscape-client (1.0.18-0ubuntu3) intrepid; urgency=low
-
-  * debian/control: Add Replaces for landscape-common since
-    landscape-sysinfo has been moved from -client to -common.
-
- -- Mathias Gug <mathiaz@ubuntu.com>  Tue, 16 Sep 2008 17:16:50 -0400
-
-landscape-client (1.0.18-0ubuntu2) intrepid; urgency=low
-
-  [ Mathias Gug ]
-  * Split the package into two packages:
-    - landscape-common: has the python libraries and the landscape-sysinfo
-      command. A landscape account is not required to use this package.
-    - landscape-client: has all the binaries required to run the
-      landscape-client. Requires a landscape account.
-    - debian/control: 
-      + move some dependencies to landscape-client so that
-        landscape-common doesn't install unecessary packages in the 
-        default -server install.
-      + move python-gobject to a Pre-Depends so that landscape-config can
-        register the system during the postinst (LP: #268838).
-  * debian/control:
-    - depend on python-smartpm instead of smartpm-core.
-  * debian/landscape-client.postrm: delete /etc/landscape/client.conf when 
-    the package is purged.
-  * debian/landscape-client.postinst: remove sysinfo_in_motd debconf question
-    as it wasn't used.
-
-  [ Christopher Armstrong ]
-  * Fixes for (LP: #268352).
-    - scripts/landscape-sysinfo.wrapper: New script to run landscape-sysinfo
-      with leading whitespace.
-    - debian/rules: Install wrapper into /usr/share/landscape.
-    - debian/landscape-client.postinst: Link wrapper into place.
-
- -- Mathias Gug <mathiaz@ubuntu.com>  Mon, 15 Sep 2008 17:21:53 -0400
-
-landscape-client (1.0.18-0ubuntu1) intrepid; urgency=low
-
-  * New upstream release 
-
- -- Rick Clark <rick.clark@ubuntu.com>  Mon, 08 Sep 2008 16:35:57 -0500
-
-landscape-client (1.0.17-0ubuntu1) intrepid; urgency=low
-
-  [ Dustin Kirkland and Rick Clark ]
-  * debian/compat: updated to 6.
-  * debian/config: initial debconf config.
-  * debian/control: reformatted depends and changed smartpm-core version;
-    changed Standards-Version to 3.8.0; added adduser to depends as needed by
-    postinst and postrm; updates smartpm-core dep to >1.0; moved most build
-    deps to Build-Depends-Indep; add po-debconf build dependency; added
-    debconf hooks for installing landscape-sysinfo as an update-motd or
-    profile.d script.
-  * debian/copyright: updated copyright date; removed incorrect symlink to
-    GPL-3; added Dustin and Rick to the packaging credits.
-  * debian/landscape-client.init: removed S from stop; rewritten to be more
-    lsb/Debian compliant; added status action; fixed whitespacing
-    inconsistency; use $NAME whenever possible; comment why we're not using
-    status_of_proc().
-  * debian/landscape-client.lintian-overrides: added with two overrides
-  * debian/landscape-client.overrides: removed.
-  * debian/landscape-client.prerm: initial creation, remove landscape-sysinfo
-    update-motd or profile.d script, if any exists.
-  * debian/landscape-client.postinst: fixed deprecated chmod call; changed
-    home dir of landscape user; removed uneeded update-rc.d; added code to
-    handle debconf; created a function for retrieving values from ini config;
-    /usr/share/debconf/comfmodule to top of postinst; add db_stop back in.
-  * debian/landscape-client.postrm: added debhelper tag.
-  * debian/rules: added po debconf bits for translation; depend on update-motd.
-  * debian/pycompat: initial creation.
-  * debian/po/POTFILES.in, debian/po/templates.pot: initial creation.
-  * man/txt2man, man/*.txt: removed; manpages should *really* be in native
-    format.
-  * man/landscape-client.1, man/landscape-config.1, man/landscape-message.1:
-    manpages in roff format, initially created by txt2man, some minor tweaks
-    to the title and such.
-
-  [ Gustavo Niemeyer ]
-  * New Upstream release
-  * Fix copyright dates in debian/copyright
-  * fix the chown call to use a colon
-  * Fixed missing $PACKAGES variable in postinst
-  * Implemented support for configuration the computer title via debconf
-
-  [ Kees Cook ]
-  * removed unused debian/autoppa-switch.
-  * fixed debian/landscape-client.init to run log_end_msg in the right place.
-  * debian/landscape-client.postrm: rewrote to allow debhelper to do its
-    job, fixed deluser call.
-  * debian/landscape-client.postinst: rewrote to allow debhelper to do its
-    job, fixed use of adduser.
-  * debian/rules: use "install" instead of "cp", dropped lintian overrides.
-  * debian/changelog: drop redundant changelog entries.
-
-  [ Rick Clark ]
-  * removed .override file
-  * removed .autoppa files
-
- -- Dustin Kirkland <kirkland@ubuntu.com>  Thu, 04 Sep 2008 13:28:14 -0500
->>>>>>> eec471b1
 
 landscape-client (1.0.16-intrepid1-landscape1) intrepid; urgency=low
 
