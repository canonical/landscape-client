--- conflicted
+++ resolved
@@ -1,18 +1,3 @@
-<<<<<<< HEAD
-landscape-client (1.0.18-0ubuntu4) intrepid; urgency=low
-
-  [ Christopher Armstrong ]
-  * debian/landscape-common.postinst: Don't blow up when the landscape-sysinfo
-    symlinks already exist (LP: #270131)
-
-  [ Mathias Gug ]
-  * debian/landscape-common.postinst, debian/landscape-common.prerm: don't
-    call update-motd init script as it's no longer available in the
-    update-motd package. Call directly /usr/sbin/update-motd instead. 
-    (LP: #271854)
-
- -- Mathias Gug <mathiaz@ubuntu.com>  Thu, 18 Sep 2008 16:47:08 -0400
-=======
 landscape-client (1.0.21-0ubuntu1) intrepid; urgency=low
 
   * New upstream release
@@ -26,7 +11,20 @@
     - Remove the pid file when shutting down the client. (LP: #257081)
 
  -- Christopher Armstrong <radix@ubuntu.com>  Thu, 18 Sep 2008 15:01:14 -0400
->>>>>>> 6d1cc250
+
+landscape-client (1.0.18-0ubuntu4) intrepid; urgency=low
+
+  [ Christopher Armstrong ]
+  * debian/landscape-common.postinst: Don't blow up when the landscape-sysinfo
+    symlinks already exist (LP: #270131)
+
+  [ Mathias Gug ]
+  * debian/landscape-common.postinst, debian/landscape-common.prerm: don't
+    call update-motd init script as it's no longer available in the
+    update-motd package. Call directly /usr/sbin/update-motd instead. 
+    (LP: #271854)
+
+ -- Mathias Gug <mathiaz@ubuntu.com>  Thu, 18 Sep 2008 16:47:08 -0400
 
 landscape-client (1.0.18-0ubuntu3) intrepid; urgency=low
 
