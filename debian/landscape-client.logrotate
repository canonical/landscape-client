/var/log/landscape/*.log {
    weekly
    rotate 4
    missingok
    notifempty
    compress
    nocreate
    postrotate
<<<<<<< HEAD
        kill -s USR1 `cat /var/run/landscape-client.pid` >/dev/null
=======
        [ -f /var/run/landscape-client.pid ] && kill -s USR1 `cat /var/run/landscape-client.pid` > /dev/null 2>&1 || :
>>>>>>> c423bb41
    endscript
}<|MERGE_RESOLUTION|>--- conflicted
+++ resolved
@@ -6,10 +6,6 @@
     compress
     nocreate
     postrotate
-<<<<<<< HEAD
-        kill -s USR1 `cat /var/run/landscape-client.pid` >/dev/null
-=======
         [ -f /var/run/landscape-client.pid ] && kill -s USR1 `cat /var/run/landscape-client.pid` > /dev/null 2>&1 || :
->>>>>>> c423bb41
     endscript
 }