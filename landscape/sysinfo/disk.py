from __future__ import division

import os

from twisted.internet.defer import succeed

from landscape.lib.disk import get_mount_info, get_filesystem_for_path


def format_megabytes(megabytes):
    if megabytes >= 1024*1024:
        return "%.2fTB" % (megabytes/(1024*1024))
    elif megabytes >= 1024:
        return "%.2fGB" % (megabytes/1024)
    else:
        return "%dMB" % (megabytes)


def usage(info):
    total = info["total-space"]
    used = total - info["free-space"]
    return "%0.1f%% of %s" % ((used / total) * 100, format_megabytes(total))

class Disk(object):

    def __init__(self, mounts_file="/proc/mounts", statvfs=os.statvfs):
        self._mounts_file = mounts_file
        self._statvfs = statvfs

    def register(self, sysinfo):
        self._sysinfo = sysinfo

    def run(self):
        main_info = get_filesystem_for_path("/home", self._mounts_file,
                                            self._statvfs)
        total = main_info["total-space"]
        if total <= 0:
            main_info = get_filesystem_for_path("/", self._mounts_file,
                                                self._statvfs)
            total = main_info["total-space"]
        if total <= 0:
            main_usage = "unknown"
        else:
            main_usage = usage(main_info)
        self._sysinfo.add_header("Usage of " + main_info["mount-point"],
                                 main_usage)

        seen_mounts = set()
        seen_devices = set()
        infos = list(get_mount_info(self._mounts_file, self._statvfs))
        infos.sort(key=lambda i: len(i["mount-point"]))
        for info in infos:
            total = info["total-space"]
<<<<<<< HEAD

            if info["mount-point"] in seen_mounts:
                continue
            seen_mounts.add(info["mount-point"])
            if info["device"] in seen_devices:
                continue
=======
            mount_seen = info["mount-point"] in seen_mounts
            device_seen = info["device"] in seen_devices
            seen_mounts.add(info["mount-point"])
>>>>>>> 94fbefa1
            seen_devices.add(info["device"])
            if mount_seen or device_seen:
                continue

            if info["filesystem"] in ("udf", "iso9660", "fuse.gvfs-fuse-daemon"):
                continue
            if total <= 0:
                # Some "virtual" filesystems have 0 total space. ignore them.
                continue

            used = ((total - info["free-space"]) / total) * 100
            if used >= 85:
                self._sysinfo.add_note("%s is using %s"
                                       % (info["mount-point"], usage(info)))
        return succeed(None)<|MERGE_RESOLUTION|>--- conflicted
+++ resolved
@@ -51,18 +51,9 @@
         infos.sort(key=lambda i: len(i["mount-point"]))
         for info in infos:
             total = info["total-space"]
-<<<<<<< HEAD
-
-            if info["mount-point"] in seen_mounts:
-                continue
-            seen_mounts.add(info["mount-point"])
-            if info["device"] in seen_devices:
-                continue
-=======
             mount_seen = info["mount-point"] in seen_mounts
             device_seen = info["device"] in seen_devices
             seen_mounts.add(info["mount-point"])
->>>>>>> 94fbefa1
             seen_devices.add(info["device"])
             if mount_seen or device_seen:
                 continue
