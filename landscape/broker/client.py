--- conflicted
+++ resolved
@@ -42,6 +42,7 @@
     @cvar name: The name used when registering to the broker, it must be
         defined by sub-classes.
     """
+    name = "client"
 
     def __init__(self, reactor):
         """
@@ -56,19 +57,7 @@
 
         # Register event handlers
         self.reactor.call_on("impending-exchange", self.notify_exchange)
-<<<<<<< HEAD
-        self.reactor.call_on("broker-started", self.broker_started)
-
-    def connected(self, broker):
-        """Called upon broker connection.
-        @param broker: A connected L{RemoteBroker}..
-        """
-        self.broker = broker
-        # Expose ourselves to the broker over AMP
-        self.broker.protocol.object = self
-=======
         self.reactor.call_on("broker-reconnect", self.handle_reconnect)
->>>>>>> f22c7dbf
 
     def ping(self):
         """Return C{True}"""
