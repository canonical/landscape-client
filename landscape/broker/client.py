--- conflicted
+++ resolved
@@ -57,19 +57,7 @@
 
         # Register event handlers
         self.reactor.call_on("impending-exchange", self.notify_exchange)
-<<<<<<< HEAD
-        self.reactor.call_on("broker-started", self.broker_started)
-
-    def connected(self, broker):
-        """Called upon broker connection.
-        @param broker: A connected L{RemoteBroker}..
-        """
-        self.broker = broker
-        # Expose ourselves to the broker over AMP
-        self.broker.protocol.object = self
-=======
         self.reactor.call_on("broker-reconnect", self.handle_reconnect)
->>>>>>> ed6abd8e
 
     def ping(self):
         """Return C{True}"""
