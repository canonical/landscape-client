--- conflicted
+++ resolved
@@ -59,15 +59,6 @@
                                     acceptance_changed)
 
     def _resynchronize(self, scopes=None):
-<<<<<<< HEAD
-        if not (scopes is None or self.scope in scopes):
-            # This resynchronize event is out of scope for us. Do nothing
-            return
-        if self._loop is not None:
-            self._loop.cancel()
-        self._reset()
-        deferred = self.client.broker.get_session_id()
-=======
         """
         Handle the 'resynchronize' event.  Subclasses should do any clear-down
         operations specific to their state within an implementation of the
@@ -89,24 +80,16 @@
         self._reset()
 
         deferred = self.client.broker.get_session_id(scope=self.scope)
->>>>>>> 2ac6eba6
         deferred.addCallback(self._got_session_id)
         return deferred
 
     def _reset(self):
         """
-<<<<<<< HEAD
-        Reset plugin state
-        """
-        #  Sub-classes should implement _reset to clear down data for
-        #  resynchronisation
-=======
         Reset plugin specific state.
 
         Sub-classes should override this method to clear down data for
         resynchronisation.  Sub-classes with no state can simply ignore this.
         """
->>>>>>> 2ac6eba6
 
     def _got_session_id(self, session_id):
         """Save the session ID and invoke the C{run} method.
