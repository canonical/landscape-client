--- conflicted
+++ resolved
@@ -1,4 +1,5 @@
 from landscape.lib.twisted_util import gather_results
+from landscape.broker.amp import RemoteClient
 
 
 class BrokerServer(object):
@@ -37,13 +38,7 @@
 
         @param name: The name of the client, such a C{monitor} or C{manager}.
         """
-<<<<<<< HEAD
-        client = protocol.remote
-        client.name = name
-        self._registered_clients[name] = client
-=======
         self._registered_clients[name] = RemoteClient(name)
->>>>>>> 48c3bed6
 
     def get_clients(self):
         """Get L{BrokerPlugin} instances for registered plugins."""
