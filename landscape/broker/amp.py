--- conflicted
+++ resolved
@@ -1,10 +1,5 @@
 from twisted.protocols.amp import AMP
-<<<<<<< HEAD
-from twisted.internet.protocol import ServerFactory
-=======
 from twisted.internet.protocol import ServerFactory, ClientCreator
-from twisted.internet.defer import succeed
->>>>>>> 6d55018c
 
 from landscape.lib.amp import MethodCall
 
@@ -62,7 +57,7 @@
         def set_protocol(protocol):
             self._protocol = protocol
 
-        connector = ClientCreator(self._reactor._reactor, AMP)
+        connector = ClientCreator(self._reactor._reactor, BrokerClientProtocol)
         socket = self._config.broker_socket_filename
         connected = connector.connectUNIX(socket)
         return connected.addCallback(set_protocol)
