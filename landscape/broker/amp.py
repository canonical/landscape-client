from twisted.internet.defer import maybeDeferred, execute, succeed

from landscape.lib.amp import RemoteObject, MethodCallArgument
from landscape.amp import ComponentConnector, get_remote_methods
from landscape.broker.server import BrokerServer
from landscape.broker.client import BrokerClient
from landscape.monitor.monitor import Monitor
from landscape.manager.manager import Manager


<<<<<<< HEAD
class BrokerServerPublisher(ComponentPublisher):
    """
    Communication protocol between the broker server and its clients.
    """

    methods = ComponentPublisher.methods + (
        "fire_event",
        "get_accepted_message_types",
        "get_server_uuid",
        "get_session_id",
        "is_message_pending",
        "register",
        "register_client",
        "register_client_accepted_message_type",
        "reload_configuration",
        "send_message",
        "stop_clients",
        "listen_events",
        "stop_exchanger")


=======
>>>>>>> a8f602e8
class RemoteBroker(RemoteObject):

    def call_if_accepted(self, type, callable, *args):
        """Call C{callable} if C{type} is an accepted message type."""
        deferred_types = self.get_accepted_message_types()

        def got_accepted_types(result):
            if type in result:
                return callable(*args)
        deferred_types.addCallback(got_accepted_types)
        return deferred_types

    def call_on_event(self, handlers):
        """Call a given handler as soon as a certain event occurs.

        @param handlers: A dictionary mapping event types to callables, where
            an event type is string (the name of the event). When the first of
            the given event types occurs in the broker reactor, the associated
            callable will be fired.
        """
        result = self.listen_events(handlers.keys())
        return result.addCallback(lambda event_type: handlers[event_type]())


class FakeRemoteBroker(object):
    """Looks like L{RemoteBroker}, but actually talks to local objects."""

    def __init__(self, exchanger, message_store, broker_server):
        self.exchanger = exchanger
        self.message_store = message_store
        self.broker_server = broker_server

    def __getattr__(self, name):
        """
        Pass attributes through to the real L{BrokerServer}, after checking
        that they're encodable with AMP.
        """
        original = getattr(self.broker_server, name, None)
        if (name in get_remote_methods(self.broker_server)
            and original is not None
            and callable(original)):
            def method(*args, **kwargs):
                for arg in args:
                    assert MethodCallArgument.check(arg)
                for k, v in kwargs.iteritems():
                    assert MethodCallArgument.check(arg)
                return execute(original, *args, **kwargs)
            return method
        else:
            raise AttributeError(name)

    def call_if_accepted(self, type, callable, *args):
        if type in self.message_store.get_accepted_types():
            return maybeDeferred(callable, *args)
        return succeed(None)


<<<<<<< HEAD
class BrokerClientPublisher(ComponentPublisher):
    """
    Communication protocol between the broker server and its clients.
    """
    methods = ComponentPublisher.methods + (
        "fire_event",
        "message",
        "get_session_id")


=======
>>>>>>> a8f602e8
class RemoteBrokerConnector(ComponentConnector):
    """Helper to create connections with the L{BrokerServer}."""

    remote = RemoteBroker
    component = BrokerServer


class RemoteClientConnector(ComponentConnector):
    """Helper to create connections with the L{BrokerServer}."""

    component = BrokerClient


class RemoteMonitorConnector(RemoteClientConnector):
    """Helper to create connections with the L{Monitor}."""

    component = Monitor


class RemoteManagerConnector(RemoteClientConnector):
    """Helper for creating connections with the L{Monitor}."""

    component = Manager


def get_component_registry():
    """Get a mapping of component name to connectors, for all components."""
    all_connectors = [
        RemoteBrokerConnector,
        RemoteClientConnector,
        RemoteMonitorConnector,
        RemoteManagerConnector
    ]
    return dict(
        (connector.component.name, connector)
        for connector in all_connectors)<|MERGE_RESOLUTION|>--- conflicted
+++ resolved
@@ -8,30 +8,6 @@
 from landscape.manager.manager import Manager
 
 
-<<<<<<< HEAD
-class BrokerServerPublisher(ComponentPublisher):
-    """
-    Communication protocol between the broker server and its clients.
-    """
-
-    methods = ComponentPublisher.methods + (
-        "fire_event",
-        "get_accepted_message_types",
-        "get_server_uuid",
-        "get_session_id",
-        "is_message_pending",
-        "register",
-        "register_client",
-        "register_client_accepted_message_type",
-        "reload_configuration",
-        "send_message",
-        "stop_clients",
-        "listen_events",
-        "stop_exchanger")
-
-
-=======
->>>>>>> a8f602e8
 class RemoteBroker(RemoteObject):
 
     def call_if_accepted(self, type, callable, *args):
@@ -89,19 +65,6 @@
         return succeed(None)
 
 
-<<<<<<< HEAD
-class BrokerClientPublisher(ComponentPublisher):
-    """
-    Communication protocol between the broker server and its clients.
-    """
-    methods = ComponentPublisher.methods + (
-        "fire_event",
-        "message",
-        "get_session_id")
-
-
-=======
->>>>>>> a8f602e8
 class RemoteBrokerConnector(ComponentConnector):
     """Helper to create connections with the L{BrokerServer}."""
 
