from twisted.protocols.amp import AMP
from twisted.internet.protocol import ServerFactory

from landscape.lib.amp import MethodCall


class BrokerServerProtocol(AMP):
    """
    Communication protocol between the broker server and its clients.
    """

    _broker_method_calls = ["ping",
                            "register_client",
                            "send_message",
                            "is_message_pending",
                            "stop_clients",
                            "reload_configuration",
                            "register",
                            "get_accepted_message_types",
                            "get_server_uuid",
                            "register_client_accepted_message_type",
                            "exit"]

    @MethodCall.responder
    def _get_broker_method(self, name):
        if name in self._broker_method_calls:
            return getattr(self.factory.broker, name)


class BrokerServerProtocolFactory(ServerFactory):
    """A protocol factory for the L{BrokerProtocol}."""

    protocol = BrokerServerProtocol

    def __init__(self, broker):
        """
        @param: The L{BrokerServer} the connections will talk to.
        """
        self.broker = broker


class RemoteBroker(object):
    """A connected broker utilizing features provided by a L{BrokerServer}."""

    def __init__(self, protocol):
        """
        @param protocol: A L{BrokerServerProtocol} connection with a remote
            broker server.
        """
        self._protocol = protocol

<<<<<<< HEAD
    def _set_client(self, client):
        """Set a reference to the connected L{BrokerClient}."""
        self._protocol.client = client

    client = property(None, _set_client)

    @Ping.sender
=======
    @MethodCall.sender
>>>>>>> 53b19b38
    def ping(self):
        """@see L{BrokerServer.ping}"""

    @MethodCall.sender
    def register_client(self, name, _protocol=""):
        """@see L{BrokerServer.register_client}"""

    @MethodCall.sender
    def send_message(self, message, urgent):
        """@see L{BrokerServer.send_message}"""

    @MethodCall.sender
    def is_message_pending(self, message_id):
        """@see L{BrokerServer.is_message_pending}"""

    @MethodCall.sender
    def stop_clients(self):
        """@see L{BrokerServer.stop_clients}"""

    @MethodCall.sender
    def reload_configuration(self):
        """@see L{BrokerServer.reload_configuration}"""

    @MethodCall.sender
    def register(self):
        """@see L{BrokerServer.register}"""

    @MethodCall.sender
    def get_accepted_message_types(self):
        """@see L{BrokerServer.get_accepted_message_types}"""

    @MethodCall.sender
    def get_server_uuid(self):
        """@see L{BrokerServer.get_server_uuid}"""

    @MethodCall.sender
    def register_client_accepted_message_type(self, type):
        """@see L{BrokerServer.register_client_accepted_message_type}"""

    @MethodCall.sender
    def exit(self):
        """@see L{BrokerServer.exit}"""


class DispatchMessage(MethodCall):

    arguments = [("message", Message())]
    response = [("result", Boolean())]


class Exchange(MethodCall):

    arguments = []
    response = []


BROKER_CLIENT_METHOD_CALLS = [
    Ping, DispatchMessage, Exchange, Exit]


class BrokerClientProtocol(MethodCallProtocol):
    """
    Communication protocol between the a broker client and its server.
    """

    @property
    def _object(self):
        return self.client

    @Ping.responder
    def _ping(self):
        """@see L{BrokerClient.ping}"""

    @DispatchMessage.responder
    def _dispatch_message(self):
        """@see L{BrokerClient.dispatch_message}"""

    @Exchange.responder
    def _exchange(self):
        """@see L{BrokerClient.exchange}"""

    @Exit.responder
    def _exit(self):
        """@see L{BrokerClient.exit}"""


class RemoteClient(object):
    """A connected client utilizing features provided by a L{BrokerServer}."""

    def __init__(self, name, protocol):
        """
        @param name: Name of the broker client.
        @param protocol: A L{BrokerServerProtocol} connection with the broker
            server.
        """
        self.name = name
        self._protocol = protocol

    @Ping.sender
    def ping(self):
        """@see L{BrokerClient.ping}"""

    @DispatchMessage.sender
    def dispatch_message(self):
        """@see L{BrokerClient.dispatch_message}"""

    @Exchange.sender
    def exchange(self):
        """@see L{BrokerClient.exchange}"""

    @Exit.sender
    def exit(self):
        """@see L{BrokerClient.exit}"""<|MERGE_RESOLUTION|>--- conflicted
+++ resolved
@@ -1,5 +1,6 @@
 from twisted.protocols.amp import AMP
 from twisted.internet.protocol import ServerFactory
+from twisted.internet.defer import succeed
 
 from landscape.lib.amp import MethodCall
 
@@ -39,6 +40,23 @@
         self.broker = broker
 
 
+class RemoteClient(object):
+    """A connected client utilizing features provided by a L{BrokerServer}."""
+
+    def __init__(self, name, protocol):
+        """
+        @param name: Name of the broker client.
+        @param protocol: A L{BrokerServerProtocol} connection with the broker
+            server.
+        """
+        self.name = name
+        self._protocol = protocol
+
+    def exit(self):
+        """Placeholder to make tests pass, it will be replaced later."""
+        return succeed(None)
+
+
 class RemoteBroker(object):
     """A connected broker utilizing features provided by a L{BrokerServer}."""
 
@@ -49,17 +67,7 @@
         """
         self._protocol = protocol
 
-<<<<<<< HEAD
-    def _set_client(self, client):
-        """Set a reference to the connected L{BrokerClient}."""
-        self._protocol.client = client
-
-    client = property(None, _set_client)
-
-    @Ping.sender
-=======
     @MethodCall.sender
->>>>>>> 53b19b38
     def ping(self):
         """@see L{BrokerServer.ping}"""
 
@@ -101,75 +109,4 @@
 
     @MethodCall.sender
     def exit(self):
-        """@see L{BrokerServer.exit}"""
-
-
-class DispatchMessage(MethodCall):
-
-    arguments = [("message", Message())]
-    response = [("result", Boolean())]
-
-
-class Exchange(MethodCall):
-
-    arguments = []
-    response = []
-
-
-BROKER_CLIENT_METHOD_CALLS = [
-    Ping, DispatchMessage, Exchange, Exit]
-
-
-class BrokerClientProtocol(MethodCallProtocol):
-    """
-    Communication protocol between the a broker client and its server.
-    """
-
-    @property
-    def _object(self):
-        return self.client
-
-    @Ping.responder
-    def _ping(self):
-        """@see L{BrokerClient.ping}"""
-
-    @DispatchMessage.responder
-    def _dispatch_message(self):
-        """@see L{BrokerClient.dispatch_message}"""
-
-    @Exchange.responder
-    def _exchange(self):
-        """@see L{BrokerClient.exchange}"""
-
-    @Exit.responder
-    def _exit(self):
-        """@see L{BrokerClient.exit}"""
-
-
-class RemoteClient(object):
-    """A connected client utilizing features provided by a L{BrokerServer}."""
-
-    def __init__(self, name, protocol):
-        """
-        @param name: Name of the broker client.
-        @param protocol: A L{BrokerServerProtocol} connection with the broker
-            server.
-        """
-        self.name = name
-        self._protocol = protocol
-
-    @Ping.sender
-    def ping(self):
-        """@see L{BrokerClient.ping}"""
-
-    @DispatchMessage.sender
-    def dispatch_message(self):
-        """@see L{BrokerClient.dispatch_message}"""
-
-    @Exchange.sender
-    def exchange(self):
-        """@see L{BrokerClient.exchange}"""
-
-    @Exit.sender
-    def exit(self):
-        """@see L{BrokerClient.exit}"""+        """@see L{BrokerServer.exit}"""