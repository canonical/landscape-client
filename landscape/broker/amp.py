from landscape.lib.amp import (
    Method, MethodCallProtocol, MethodCallFactory, RemoteObject,
    RemoteObjectCreator)


class BrokerServerProtocol(MethodCallProtocol):
    """
    Communication protocol between the broker server and its clients.
    """
    methods = [Method("ping"),
               Method("register_client", protocol=""),
               Method("send_message"),
               Method("is_message_pending"),
               Method("stop_clients"),
               Method("reload_configuration"),
               Method("register"),
               Method("get_accepted_message_types"),
               Method("get_server_uuid"),
               Method("register_client_accepted_message_type"),
               Method("exit")]


<<<<<<< HEAD
class BrokerClientProtocol(MethodCallProtocol):
    """
    Communication protocol between the broker server and its clients.
    """

    methods = [Method("ping"),
               Method("dispatch_message"),
               Method("fire_event"),
               Method("exit")]
=======
class BrokerServerFactory(MethodCallFactory):

    protocol = BrokerServerProtocol


class RemoteBroker(RemoteObject):

    def call_if_accepted(self, type, callable, *args):
        """Call C{callable} if C{type} is an accepted message type."""
        deferred_types = self.get_accepted_message_types()

        def got_accepted_types(result):
            if type in result:
                return callable(*args)
        deferred_types.addCallback(got_accepted_types)
        return deferred_types


class BrokerClientProtocol(MethodCallProtocol):
    """Communication protocol between a client and the broker."""

    remote_factory = RemoteBroker
>>>>>>> ff7a2adb


class RemoteBrokerCreator(RemoteObjectCreator):
    """Helper to create connections with the L{BrokerServer}."""

    protocol = BrokerClientProtocol

<<<<<<< HEAD
    protocol = BrokerClientProtocol
=======
    def __init__(self, reactor, config):
        """
        @param reactor: A L{TwistedReactor} object.
        @param socket: A L{Configuration} object.
        """
        super(RemoteBrokerCreator, self).__init__(
            reactor._reactor, config.broker_socket_filename)
>>>>>>> ff7a2adb
<|MERGE_RESOLUTION|>--- conflicted
+++ resolved
@@ -20,17 +20,6 @@
                Method("exit")]
 
 
-<<<<<<< HEAD
-class BrokerClientProtocol(MethodCallProtocol):
-    """
-    Communication protocol between the broker server and its clients.
-    """
-
-    methods = [Method("ping"),
-               Method("dispatch_message"),
-               Method("fire_event"),
-               Method("exit")]
-=======
 class BrokerServerFactory(MethodCallFactory):
 
     protocol = BrokerServerProtocol
@@ -50,25 +39,28 @@
 
 
 class BrokerClientProtocol(MethodCallProtocol):
+    """
+    Communication protocol between the broker server and its clients.
+    """
     """Communication protocol between a client and the broker."""
 
+    methods = [Method("ping"),
+               Method("dispatch_message"),
+               Method("fire_event"),
+               Method("exit")]
+
     remote_factory = RemoteBroker
->>>>>>> ff7a2adb
 
 
 class RemoteBrokerCreator(RemoteObjectCreator):
-    """Helper to create connections with the L{BrokerServer}."""
+    """Helper for creating connections with the L{BrokerServer}."""
 
     protocol = BrokerClientProtocol
 
-<<<<<<< HEAD
-    protocol = BrokerClientProtocol
-=======
     def __init__(self, reactor, config):
         """
         @param reactor: A L{TwistedReactor} object.
         @param socket: A L{Configuration} object.
         """
         super(RemoteBrokerCreator, self).__init__(
-            reactor._reactor, config.broker_socket_filename)
->>>>>>> ff7a2adb
+            reactor._reactor, config.broker_socket_filename)