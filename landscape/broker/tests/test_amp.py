from landscape.lib.amp import MethodCall, MethodCallError
from landscape.broker.amp import (
    BrokerServerProtocol, BrokerServerProtocolFactory)
from landscape.tests.helpers import LandscapeTest, DEFAULT_ACCEPTED_TYPES
from landscape.broker.tests.helpers import (
    BrokerProtocolHelper, RemoteBrokerHelper)


class BrokerServerProtocolFactoryTest(LandscapeTest):

    def test_provides_protocol_type(self):
        """
        The L{BrokerServerProtocolFactory} instantiates protocols objects of
        type L{BrokerServerProtocol}.
        """
        self.assertEquals(BrokerServerProtocolFactory.protocol,
                          BrokerServerProtocol)

    def test_provides_broker_object(self):
        """
        Instances of the L{BrokerServerProtocolFactory} class have a C{broker}
        attribute references the broker object they were instantiated with.
        """
        stub_broker = object()
        factory = BrokerServerProtocolFactory(stub_broker)
        self.assertEquals(factory.broker, stub_broker)


<<<<<<< HEAD
class MethodCallTestMixin(object):

    def _create_method_wrapper(self, object, method_name, calls):
        """
        Replace the method named C{method_name} of the given C{object} with a
        wrapper which will behave exactly as the original method but will also
        append a C{True} element to the given C{calls} list upon invokation.

        After the wrapper is called, it's replaced back with the original
        object's method
        """
        original_method = getattr(object, method_name)

        def method_wrapper(*args, **kwargs):
            calls.append(True)
            result = original_method(*args, **kwargs)
            setattr(object, method_name, original_method)
            return result

        setattr(object, method_name, method_wrapper)

    def assert_responder(self, protocol, name, args, kwargs, result, object):
        """
        Send a L{MethodCall} over the given C{protocol} and with the given
        parameters, asserting that the proper C{object} method gets actually
        called and the correct C{result} returned.

        @param protocol: the L{AMP} protocol to send the L{MethodCall} over
        @param name: The C{name} parameter of the L{MethodCall}
        @param args: The C{args} parameter of the L{MethodCall}
        @param kwargs: The C{kwargs} parameter of the L{MethodCall}
        @param result: The expected result value or type
        @param object: The target object the to invoke methods on
        """
        # Wrap the object method with one that will keep track of its calls
        calls = []
        self._create_method_wrapper(object, name, calls)

        def assert_response(response):
            self.assertEquals(calls, [True])
            if isinstance(result, type):
                self.assertTrue(isinstance(response["result"], result))
            else:
                self.assertEquals(response, {"result": result})

        performed = protocol.callRemote(MethodCall, name=name, args=args,
                                        kwargs=kwargs)

        return performed.addCallback(assert_response)

    def assert_sender(self, remote, name, args, kwargs, result, object):
        """
        Assert that the C{remote}'s method decorated with C{method_call.sender}
        sends the appropriate AMP command and the matching target C{object}'s
        method eventually gets called with the proper arguments.
        """
        # Wrap the object method with one that will keep track of its calls
        calls = []
        self._create_method_wrapper(object, name, calls)

        def assert_response(response):
            self.assertEquals(calls, [True])
            if isinstance(result, type):
                self.assertTrue(isinstance(response, result))
            else:
                self.assertEquals(response, result)
        performed = getattr(remote, name)(*args, **kwargs)
        return performed.addCallback(assert_response)


class BrokerServerProtocolTest(LandscapeTest, MethodCallTestMixin):
=======
class BrokerServerProtocolTest(LandscapeTest):
>>>>>>> 7222faab

    helpers = [BrokerProtocolHelper]

    def test_ping(self):
        """
        When sent a L{MethodCall} command with C{ping} as parameter, the
        L{BrokerServerProtocol} forwards the request to the L{BrokerServer}
        instance of its protocol factory.
        """
        result = self.protocol.callRemote(MethodCall,
                                          name="ping",
                                          args=[],
                                          kwargs={})
        return self.assertSuccess(result, {"result": True})

    def test_register_client(self):
        """
        When sent a L{MethodCall} command with C{register_client} as parameter,
        the L{BrokerServerProtocol} forwards the registration request to the
        broker object of the protocol factory.
        """

        def assert_response(response):
            self.assertEquals(response, {"result": None})
            [client] = self.broker.get_clients()
            self.assertEquals(client.name, "client")
            self.assertTrue(isinstance(client._protocol, BrokerServerProtocol))

        result = self.protocol.callRemote(MethodCall,
                                          name="register_client",
                                          args=["client"],
                                          kwargs={"_protocol": ""})
        return result.addCallback(assert_response)

    def test_send_message(self):
        """
        When sent a L{MethodCall} command with C{send_message} as parameter,
        the L{BrokerServerProtocol} forwards the request to the L{BrokerServer}
        instance of its protocol factory.
        """
        message = {"type": "test"}
        self.mstore.set_accepted_types(["test"])

        def assert_response(response):
            self.assertTrue(self.mstore.is_pending(response["result"]))
            self.assertMessages(self.mstore.get_pending_messages(),
                                [message])

        result = self.protocol.callRemote(MethodCall,
                                          name="send_message",
                                          args=[message],
                                          kwargs={"urgent": True})
        return result.addCallback(assert_response)

    def test_is_pending_message(self):
        """
        When sent a L{MethodCall} command with C{is_pending_message} as
        parameter, the L{BrokerServerProtocol} forwards the request to
        the L{BrokerServer} instance of its protocol factory.
        """
        result = self.protocol.callRemote(MethodCall,
                                          name="is_message_pending",
                                          args=[3],
                                          kwargs={})
        return self.assertSuccess(result, {"result": False})

    def test_stop_clients(self):
        """
        When sent a L{MethodCall} command with C{stop_clients} as parameter,
        the L{BrokerServerProtocol} forwards the request to the L{BrokerServer}
        instance of its protocol factory.
        """
        result = self.protocol.callRemote(MethodCall,
                                          name="stop_clients",
                                          args=[],
                                          kwargs={})
        return self.assertSuccess(result, {"result": None})

    def test_reload_configuration(self):
        """
        When sent a L{MethodCall} command with C{reload_configuration} as
        parameter, the L{BrokerServerProtocol} forwards the request to
        the L{BrokerServer} instance of its protocol factory.
        """
        result = self.protocol.callRemote(MethodCall,
                                          name="reload_configuration",
                                          args=[],
                                          kwargs={})
        return self.assertSuccess(result, {"result": None})

    def test_register(self):
        """
        When sent a L{MethodCall} command with C{register} as parameter,
        the L{BrokerServerProtocol} forwards the request to the L{BrokerServer}
        instance of its protocol factory.
        """
        result = self.protocol.callRemote(MethodCall,
                                          name="register",
                                          args=[],
                                          kwargs={})
        return self.assertSuccess(result, {"result": None})

    def test_get_accepted_message_types(self):
        """
        When sent a L{MethodCall} command with C{get_accepted_message_types} as
        parameter, the L{BrokerServerProtocol} forwards the request to the
        L{BrokerServer} instance of its protocol factory.
        """
        result = self.protocol.callRemote(MethodCall,
                                          name="get_accepted_message_types",
                                          args=[],
                                          kwargs={})
        return self.assertSuccess(result, {"result":
                                           self.mstore.get_accepted_types()})

    def test_get_server_uuid(self):
        """
        When sent a L{MethodCall} command with C{get_server_uuid} as
        parameter, the L{BrokerServerProtocol} forwards the request to the
        L{BrokerServer} instance of its protocol factory.
        """
        self.mstore.set_server_uuid("abcde")
        result = self.protocol.callRemote(MethodCall,
                                          name="get_server_uuid",
                                          args=[],
                                          kwargs={})
        return self.assertSuccess(result, {"result": "abcde"})

    def test_register_client_accepted_message_type(self):
        """
        The L{RegisterClientAccpetedMessageType} command of the broker protocol
        forwards to the broker the request to register a new message type that
        can be accepted by the client.
        """

        def assert_response(response):
            self.assertEquals(response, {"result": None})
            self.assertEquals(
                self.exchanger.get_client_accepted_message_types(),
                sorted(["type"] + DEFAULT_ACCEPTED_TYPES))

        result = self.protocol.callRemote(MethodCall,
                                          name="register_client_accepted_"
                                               "message_type",
                                          args=["type"],
                                          kwargs={})
        return result.addCallback(assert_response)

    def test_exit(self):
        """
        When sent a L{MethodCall} command with C{exit} as parameter, the
        L{BrokerServerProtocol} forwards the request to the L{BrokerServer}
        instance of its protocol factory.
        """
        result = self.protocol.callRemote(MethodCall,
                                          name="exit",
                                          args=[],
                                          kwargs={})
        return self.assertSuccess(result, {"result": None})

    def test_method_call_error(self):
        """
        Trying to call an non-exposed broker method results in a failure.
        """
<<<<<<< HEAD
        performed = self.protocol.callRemote(MethodCall, name="get_clients",
                                             args=[], kwargs={})
        return self.assertFailure(performed, MethodCallError)


class RemoteBrokerTest(LandscapeTest, MethodCallTestMixin):

    helpers = [RemoteBrokerHelper]

    def test_senders(self):
        """
        The L{BrokerClientProtocol} methods decorated with C{MethodCall.sender}
        can be used to call methods on the remote broker object.
        """
        # We need this in order to make the message store happy
        self.mstore.set_accepted_types(["test"])
        calls = {"ping": {"result": True},
                 "register_client": {"args": ["client"]},
                 "send_message": {"args": [{"type": "test"}],
                                  "result": int},
                 "is_message_pending": {"args": [1234567],
                                        "result": False},
                 "stop_clients": {},
                 "reload_configuration": {},
                 "register": {},
                 "get_accepted_message_types": {"result": list},
                 "get_server_uuid": {"result": None},
                 "register_client_accepted_message_type": {"args": ["test"]},
                 "exit": {}}
        performed = []
        for name in calls:
            call = calls[name]
            performed.append(self.assert_sender(self.remote, name,
                                                   call.get("args", []),
                                                   call.get("kwargs", {}),
                                                   call.get("result", None),
                                                   self.broker))
        return DeferredList(performed, fireOnOneErrback=True)

    def test_register_client(self):
        """
        The L{BrokerClientProtocol.register_client} method forwards a
        registration request to the broker object.
        """

        def assert_result(result):
            self.assertEquals(result, None)
            [client] = self.broker.get_clients()
            self.assertEquals(client.name, "client")

        sent = self.remote.register_client("client")
        return sent.addCallback(assert_result)
=======
        result = self.protocol.callRemote(MethodCall,
                                          name="get_clients",
                                          args=[],
                                          kwargs={})
        return self.assertFailure(result, MethodCallError)
>>>>>>> 7222faab
<|MERGE_RESOLUTION|>--- conflicted
+++ resolved
@@ -26,81 +26,7 @@
         self.assertEquals(factory.broker, stub_broker)
 
 
-<<<<<<< HEAD
-class MethodCallTestMixin(object):
-
-    def _create_method_wrapper(self, object, method_name, calls):
-        """
-        Replace the method named C{method_name} of the given C{object} with a
-        wrapper which will behave exactly as the original method but will also
-        append a C{True} element to the given C{calls} list upon invokation.
-
-        After the wrapper is called, it's replaced back with the original
-        object's method
-        """
-        original_method = getattr(object, method_name)
-
-        def method_wrapper(*args, **kwargs):
-            calls.append(True)
-            result = original_method(*args, **kwargs)
-            setattr(object, method_name, original_method)
-            return result
-
-        setattr(object, method_name, method_wrapper)
-
-    def assert_responder(self, protocol, name, args, kwargs, result, object):
-        """
-        Send a L{MethodCall} over the given C{protocol} and with the given
-        parameters, asserting that the proper C{object} method gets actually
-        called and the correct C{result} returned.
-
-        @param protocol: the L{AMP} protocol to send the L{MethodCall} over
-        @param name: The C{name} parameter of the L{MethodCall}
-        @param args: The C{args} parameter of the L{MethodCall}
-        @param kwargs: The C{kwargs} parameter of the L{MethodCall}
-        @param result: The expected result value or type
-        @param object: The target object the to invoke methods on
-        """
-        # Wrap the object method with one that will keep track of its calls
-        calls = []
-        self._create_method_wrapper(object, name, calls)
-
-        def assert_response(response):
-            self.assertEquals(calls, [True])
-            if isinstance(result, type):
-                self.assertTrue(isinstance(response["result"], result))
-            else:
-                self.assertEquals(response, {"result": result})
-
-        performed = protocol.callRemote(MethodCall, name=name, args=args,
-                                        kwargs=kwargs)
-
-        return performed.addCallback(assert_response)
-
-    def assert_sender(self, remote, name, args, kwargs, result, object):
-        """
-        Assert that the C{remote}'s method decorated with C{method_call.sender}
-        sends the appropriate AMP command and the matching target C{object}'s
-        method eventually gets called with the proper arguments.
-        """
-        # Wrap the object method with one that will keep track of its calls
-        calls = []
-        self._create_method_wrapper(object, name, calls)
-
-        def assert_response(response):
-            self.assertEquals(calls, [True])
-            if isinstance(result, type):
-                self.assertTrue(isinstance(response, result))
-            else:
-                self.assertEquals(response, result)
-        performed = getattr(remote, name)(*args, **kwargs)
-        return performed.addCallback(assert_response)
-
-
-class BrokerServerProtocolTest(LandscapeTest, MethodCallTestMixin):
-=======
 class BrokerServerProtocolTest(LandscapeTest):
->>>>>>> 7222faab
 
     helpers = [BrokerProtocolHelper]
 
@@ -265,50 +191,30 @@
         """
         Trying to call an non-exposed broker method results in a failure.
         """
-<<<<<<< HEAD
-        performed = self.protocol.callRemote(MethodCall, name="get_clients",
-                                             args=[], kwargs={})
-        return self.assertFailure(performed, MethodCallError)
-
-
-class RemoteBrokerTest(LandscapeTest, MethodCallTestMixin):
+        result = self.protocol.callRemote(MethodCall,
+                                          name="get_clients",
+                                          args=[],
+                                          kwargs={})
+        return self.assertFailure(result, MethodCallError)
+
+
+class RemoteBrokerTest(LandscapeTest):
 
     helpers = [RemoteBrokerHelper]
 
-    def test_senders(self):
-        """
-        The L{BrokerClientProtocol} methods decorated with C{MethodCall.sender}
-        can be used to call methods on the remote broker object.
-        """
-        # We need this in order to make the message store happy
-        self.mstore.set_accepted_types(["test"])
-        calls = {"ping": {"result": True},
-                 "register_client": {"args": ["client"]},
-                 "send_message": {"args": [{"type": "test"}],
-                                  "result": int},
-                 "is_message_pending": {"args": [1234567],
-                                        "result": False},
-                 "stop_clients": {},
-                 "reload_configuration": {},
-                 "register": {},
-                 "get_accepted_message_types": {"result": list},
-                 "get_server_uuid": {"result": None},
-                 "register_client_accepted_message_type": {"args": ["test"]},
-                 "exit": {}}
-        performed = []
-        for name in calls:
-            call = calls[name]
-            performed.append(self.assert_sender(self.remote, name,
-                                                   call.get("args", []),
-                                                   call.get("kwargs", {}),
-                                                   call.get("result", None),
-                                                   self.broker))
-        return DeferredList(performed, fireOnOneErrback=True)
+    def test_ping(self):
+        """
+        The L{RemoteBroker.ping} method calls the C{ping} method of the
+        remote L{BrokerServer} instance and returns its result with a
+        L{Deferred}.
+        """
+        result = self.remote.ping()
+        return self.assertSuccess(result, True)
 
     def test_register_client(self):
         """
-        The L{BrokerClientProtocol.register_client} method forwards a
-        registration request to the broker object.
+        The L{RemoteBroker.register_client} method forwards a registration
+        request to the remote L{BrokerServer} object.
         """
 
         def assert_result(result):
@@ -318,10 +224,100 @@
 
         sent = self.remote.register_client("client")
         return sent.addCallback(assert_result)
-=======
-        result = self.protocol.callRemote(MethodCall,
-                                          name="get_clients",
-                                          args=[],
-                                          kwargs={})
-        return self.assertFailure(result, MethodCallError)
->>>>>>> 7222faab
+
+    def test_send_message(self):
+        """
+        The L{RemoteBroker.send_message} method calls the C{send_message}
+        method of the remote L{BrokerServer} instance and returns its result
+        with a L{Deferred}.
+        """
+        message = {"type": "test"}
+        self.mstore.set_accepted_types(["test"])
+
+        def assert_response(message_id):
+            self.assertTrue(isinstance(message_id, int))
+            self.assertTrue(self.mstore.is_pending(message_id))
+            self.assertMessages(self.mstore.get_pending_messages(),
+                                [message])
+
+        result = self.remote.send_message(message, urgent=True)
+        return result.addCallback(assert_response)
+
+    def test_is_message_pending(self):
+        """
+        The L{RemoteBroker.is_message_pending} method calls the
+        C{is_message_pending} method of the remote L{BrokerServer} instance
+        and returns its result with a L{Deferred}.
+        """
+        result = self.remote.is_message_pending(1234)
+        return self.assertSuccess(result, False)
+
+    def test_stop_clients(self):
+        """
+        The L{RemoteBroker.stop_clients} method calls the C{stop_clients}
+        method of the remote L{BrokerServer} instance and returns its result
+        with a L{Deferred}.
+        """
+        result = self.remote.stop_clients()
+        return self.assertSuccess(result, None)
+
+    def test_reload_configuration(self):
+        """
+        The L{RemoteBroker.reload_configuration} method calls the
+        C{reload_configuration} method of the remote L{BrokerServer}
+        instance and returns its result with a L{Deferred}.
+        """
+        result = self.remote.reload_configuration()
+        return self.assertSuccess(result, None)
+
+    def test_register(self):
+        """
+        The L{RemoteBroker.register} method calls the C{register} method
+        of the remote L{BrokerServer} instance and returns its result with
+        a L{Deferred}.
+        """
+        result = self.remote.register()
+        return self.assertSuccess(result, None)
+
+    def test_get_accepted_message_types(self):
+        """
+        The L{RemoteBroker.get_accepted_message_types} method calls the
+        C{get_accepted_message_types} method of the remote L{BrokerServer}
+        instance and returns its result with a L{Deferred}.
+        """
+        result = self.remote.get_accepted_message_types()
+        return self.assertSuccess(result, self.mstore.get_accepted_types())
+
+    def test_get_server_uuid(self):
+        """
+        The L{RemoteBroker.get_server_uuid} method calls the C{get_server_uuid}
+        method of the remote L{BrokerServer} instance and returns its result
+        with a L{Deferred}.
+        """
+        self.mstore.set_server_uuid("abcde")
+        result = self.remote.get_server_uuid()
+        return self.assertSuccess(result, "abcde")
+
+    def test_register_client_accepted_message_type(self):
+        """
+        The L{RemoteBroker.register_client_accepted_message_type} method calls
+        the C{register_client_accepted_message_type} method of the remote
+        L{BrokerServer} instance and returns its result with a L{Deferred}.
+        """
+
+        def assert_response(response):
+            self.assertEquals(response, None)
+            self.assertEquals(
+                self.exchanger.get_client_accepted_message_types(),
+                sorted(["type"] + DEFAULT_ACCEPTED_TYPES))
+
+        result = self.remote.register_client_accepted_message_type("type")
+        return result.addCallback(assert_response)
+
+    def test_exit(self):
+        """
+        The L{RemoteBroker.exit} method calls the C{exit} method of the remote
+        L{BrokerServer} instance and returns its result with a L{Deferred}.
+        """
+        result = self.remote.exit()
+        return self.assertSuccess(result, None)