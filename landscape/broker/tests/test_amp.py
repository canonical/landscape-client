--- conflicted
+++ resolved
@@ -88,16 +88,12 @@
 
         setattr(object, method_name, method_wrapper)
 
-<<<<<<< HEAD
 
 class BrokerServerProtocolTest(BrokerProtocolTestBase):
 
     client_protocol = AMP
 
-    def assert_responder(self, method_call, model):
-=======
     def assert_responder(self, method_call, object):
->>>>>>> 2a4eb882
         """
         Assert that an C{AMP.callRemote} invocation against the given AMP
         c{method_call}, actually calls the appropriate target method of
