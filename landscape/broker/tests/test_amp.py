from landscape.lib.amp import MethodCall, MethodCallError
from landscape.tests.helpers import LandscapeTest, DEFAULT_ACCEPTED_TYPES
from landscape.broker.tests.helpers import (
<<<<<<< HEAD
    RemoteBrokerHelper, BrokerClientHelper)
=======
    RemoteBrokerHelper, RemoteClientHelper)
>>>>>>> ed6abd8e


class RemoteBrokerTest(LandscapeTest):

    helpers = [RemoteBrokerHelper]

    def test_ping(self):
        """
        The L{RemoteBroker.ping} method calls the C{ping} method of the
        remote L{BrokerServer} instance and returns its result with a
        L{Deferred}.
        """
        result = self.remote.ping()
        return self.assertSuccess(result, True)

    def test_register_client(self):
        """
        The L{RemoteBroker.register_client} method forwards a registration
        request to the remote L{BrokerServer} object.
        """
        self.broker.register_client = self.mocker.mock()
        self.expect(self.broker.register_client("client"))
        self.mocker.replay()
        result = self.remote.register_client("client")
        return self.assertSuccess(result)

    def test_send_message(self):
        """
        The L{RemoteBroker.send_message} method calls the C{send_message}
        method of the remote L{BrokerServer} instance and returns its result
        with a L{Deferred}.
        """
        message = {"type": "test"}
        self.mstore.set_accepted_types(["test"])

        def assert_response(message_id):
            self.assertTrue(isinstance(message_id, int))
            self.assertTrue(self.mstore.is_pending(message_id))
            self.assertFalse(self.exchanger.is_urgent())
            self.assertMessages(self.mstore.get_pending_messages(),
                                [message])

        result = self.remote.send_message(message)
        return result.addCallback(assert_response)

    def test_send_message_with_urgent(self):
        """
        The L{RemoteBroker.send_message} method honors the urget argument.
        """
        message = {"type": "test"}
        self.mstore.set_accepted_types(["test"])

        def assert_response(message_id):
            self.assertTrue(self.exchanger.is_urgent())

        result = self.remote.send_message(message, urgent=True)
        return result.addCallback(assert_response)

    def test_is_message_pending(self):
        """
        The L{RemoteBroker.is_message_pending} method calls the
        C{is_message_pending} method of the remote L{BrokerServer} instance
        and returns its result with a L{Deferred}.
        """
        result = self.remote.is_message_pending(1234)
        return self.assertSuccess(result, False)

    def test_stop_clients(self):
        """
        The L{RemoteBroker.stop_clients} method calls the C{stop_clients}
        method of the remote L{BrokerServer} instance and returns its result
        with a L{Deferred}.
        """
        result = self.remote.stop_clients()
        return self.assertSuccess(result, None)

    def test_reload_configuration(self):
        """
        The L{RemoteBroker.reload_configuration} method calls the
        C{reload_configuration} method of the remote L{BrokerServer}
        instance and returns its result with a L{Deferred}.
        """
        result = self.remote.reload_configuration()
        return self.assertSuccess(result, None)

    def test_register(self):
        """
        The L{RemoteBroker.register} method calls the C{register} method
        of the remote L{BrokerServer} instance and returns its result with
        a L{Deferred}.
        """
        # This should make the registration succeed
        self.transport.responses.append([{"type": "set-id", "id": "abc",
                                          "insecure-id": "def"}])
        result = self.remote.register()
        return self.assertSuccess(result, None)

    def test_get_accepted_message_types(self):
        """
        The L{RemoteBroker.get_accepted_message_types} method calls the
        C{get_accepted_message_types} method of the remote L{BrokerServer}
        instance and returns its result with a L{Deferred}.
        """
        result = self.remote.get_accepted_message_types()
        return self.assertSuccess(result, self.mstore.get_accepted_types())

    def test_get_server_uuid(self):
        """
        The L{RemoteBroker.get_server_uuid} method calls the C{get_server_uuid}
        method of the remote L{BrokerServer} instance and returns its result
        with a L{Deferred}.
        """
        self.mstore.set_server_uuid("abcde")
        result = self.remote.get_server_uuid()
        return self.assertSuccess(result, "abcde")

    def test_register_client_accepted_message_type(self):
        """
        The L{RemoteBroker.register_client_accepted_message_type} method calls
        the C{register_client_accepted_message_type} method of the remote
        L{BrokerServer} instance and returns its result with a L{Deferred}.
        """

        def assert_response(response):
            self.assertEquals(response, None)
            self.assertEquals(
                self.exchanger.get_client_accepted_message_types(),
                sorted(["type"] + DEFAULT_ACCEPTED_TYPES))

        result = self.remote.register_client_accepted_message_type("type")
        return result.addCallback(assert_response)

    def test_exit(self):
        """
        The L{RemoteBroker.exit} method calls the C{exit} method of the remote
        L{BrokerServer} instance and returns its result with a L{Deferred}.
        """
        result = self.remote.exit()
        return self.assertSuccess(result, None)

    def test_call_if_accepted(self):
        """
        The L{RemoteBroker.call_if_accepted} method calls a function if the
        given message type is accepted.
        """
        self.mstore.set_accepted_types(["test"])
        function = self.mocker.mock()
        self.expect(function(123)).result("cool")
        self.mocker.replay()
        result = self.remote.call_if_accepted("test", function, 123)
        return self.assertSuccess(result, "cool")

    def test_call_if_accepted_with_not_accepted(self):
        """
        The L{RemoteBroker.call_if_accepted} method doesn't do anything if the
        given message type is not accepted.
        """
        function = lambda: 1 / 0
        result = self.remote.call_if_accepted("test", function)
        return self.assertSuccess(result, None)

    def test_method_call_error(self):
        """
        Trying to call an non-exposed broker method results in a failure.
        """
        result = self.remote._protocol.callRemote(MethodCall,
                                                  method="get_clients",
                                                  args=[],
                                                  kwargs={})
        return self.assertFailure(result, MethodCallError)


class RemoteClientTest(LandscapeTest):

<<<<<<< HEAD
    helpers = [BrokerClientHelper]

    def setUp(self):

        def register_client(ignored):

            def set_remote_client(ignored):
                [remote_client] = self.broker.get_clients()
                self.remote_client = remote_client

            registered = self.remote.register_client("test")
            return registered.addCallback(set_remote_client)

        connected = super(RemoteClientTest, self).setUp()
        return connected.addCallback(register_client)
=======
    helpers = [RemoteClientHelper]
>>>>>>> ed6abd8e

    def test_ping(self):
        """
        The L{RemoteClient.ping} method calls the C{ping} method of the
        remote L{BrokerClient} instance and returns its result with a
        L{Deferred}.
        """
        result = self.remote_client.ping()
        return self.assertSuccess(result, True)

    def test_message(self):
        """
        The L{RemoteClient.message} method calls the C{message} method of
        the remote L{BrokerClient} instance and returns its result with
        a L{Deferred}.
        """
        handler = self.mocker.mock()
        handler({"type": "test"})
<<<<<<< HEAD
        self.mocker.replay()

        def message(ignored):

            result = self.remote_client.message({"type": "test"})
            return self.assertSuccess(result, True)

        # We need to register a test message handler to let the dispatch
        # message method call succeed
        registered = self.client.register_message("test", handler)
        return registered.addCallback(message)
=======
        self.client.broker = self.mocker.mock()
        self.client.broker.register_client_accepted_message_type("test")
        self.mocker.replay()

        # We need to register a test message handler to let the dispatch
        # message method call succeed
        self.client.register_message("test", handler)
        result = self.remote_client.message({"type": "test"})
        return self.assertSuccess(result, True)
>>>>>>> ed6abd8e

    def test_fire_event(self):
        """
        The L{RemoteClient.fire_event} method calls the C{fire_event} method of
        the remote L{BrokerClient} instance and returns its result with a
        L{Deferred}.
        """
        callback = self.mocker.mock()
        callback(True, kwarg=2)
        self.mocker.replay()
<<<<<<< HEAD
        self.reactor.call_on("event", callback)
        result = self.remote_client.fire_event("event", True, kwarg=2)
        return self.assertSuccess(result, None)
=======
        self.client_reactor.call_on("event", callback)
        result = self.remote_client.fire_event("event", True, kwarg=2)
        return self.assertSuccess(result, [None])
>>>>>>> ed6abd8e

    def test_exit(self):
        """
        The L{RemoteClient.exit} method calls the C{exit} method of the remote
        L{BrokerClient} instance and returns its result with a L{Deferred}.
        """
        result = self.remote_client.exit()
        return self.assertSuccess(result, None)

    def test_method_call_error(self):
        """
        Trying to call an non-exposed client method results in a failure.
        """
<<<<<<< HEAD
        result = self.remote._protocol.callRemote(MethodCall,
                                                  name="get_plugins",
                                                  args=[],
                                                  kwargs={})
=======
        result = self.remote_client._protocol.callRemote(MethodCall,
                                                         method="get_plugins",
                                                         args=[],
                                                         kwargs={})
>>>>>>> ed6abd8e
        return self.assertFailure(result, MethodCallError)<|MERGE_RESOLUTION|>--- conflicted
+++ resolved
@@ -1,11 +1,7 @@
 from landscape.lib.amp import MethodCall, MethodCallError
 from landscape.tests.helpers import LandscapeTest, DEFAULT_ACCEPTED_TYPES
 from landscape.broker.tests.helpers import (
-<<<<<<< HEAD
-    RemoteBrokerHelper, BrokerClientHelper)
-=======
     RemoteBrokerHelper, RemoteClientHelper)
->>>>>>> ed6abd8e
 
 
 class RemoteBrokerTest(LandscapeTest):
@@ -180,25 +176,7 @@
 
 class RemoteClientTest(LandscapeTest):
 
-<<<<<<< HEAD
-    helpers = [BrokerClientHelper]
-
-    def setUp(self):
-
-        def register_client(ignored):
-
-            def set_remote_client(ignored):
-                [remote_client] = self.broker.get_clients()
-                self.remote_client = remote_client
-
-            registered = self.remote.register_client("test")
-            return registered.addCallback(set_remote_client)
-
-        connected = super(RemoteClientTest, self).setUp()
-        return connected.addCallback(register_client)
-=======
     helpers = [RemoteClientHelper]
->>>>>>> ed6abd8e
 
     def test_ping(self):
         """
@@ -217,19 +195,6 @@
         """
         handler = self.mocker.mock()
         handler({"type": "test"})
-<<<<<<< HEAD
-        self.mocker.replay()
-
-        def message(ignored):
-
-            result = self.remote_client.message({"type": "test"})
-            return self.assertSuccess(result, True)
-
-        # We need to register a test message handler to let the dispatch
-        # message method call succeed
-        registered = self.client.register_message("test", handler)
-        return registered.addCallback(message)
-=======
         self.client.broker = self.mocker.mock()
         self.client.broker.register_client_accepted_message_type("test")
         self.mocker.replay()
@@ -239,7 +204,6 @@
         self.client.register_message("test", handler)
         result = self.remote_client.message({"type": "test"})
         return self.assertSuccess(result, True)
->>>>>>> ed6abd8e
 
     def test_fire_event(self):
         """
@@ -250,15 +214,9 @@
         callback = self.mocker.mock()
         callback(True, kwarg=2)
         self.mocker.replay()
-<<<<<<< HEAD
-        self.reactor.call_on("event", callback)
-        result = self.remote_client.fire_event("event", True, kwarg=2)
-        return self.assertSuccess(result, None)
-=======
         self.client_reactor.call_on("event", callback)
         result = self.remote_client.fire_event("event", True, kwarg=2)
         return self.assertSuccess(result, [None])
->>>>>>> ed6abd8e
 
     def test_exit(self):
         """
@@ -272,15 +230,8 @@
         """
         Trying to call an non-exposed client method results in a failure.
         """
-<<<<<<< HEAD
-        result = self.remote._protocol.callRemote(MethodCall,
-                                                  name="get_plugins",
-                                                  args=[],
-                                                  kwargs={})
-=======
         result = self.remote_client._protocol.callRemote(MethodCall,
                                                          method="get_plugins",
                                                          args=[],
                                                          kwargs={})
->>>>>>> ed6abd8e
         return self.assertFailure(result, MethodCallError)