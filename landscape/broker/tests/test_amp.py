from landscape.lib.amp import MethodCall, MethodCallError
from landscape.broker.amp import (
    BrokerServerProtocol, BrokerServerProtocolFactory)
from landscape.tests.helpers import LandscapeTest, DEFAULT_ACCEPTED_TYPES
<<<<<<< HEAD
from landscape.broker.tests.helpers import (
    BrokerProtocolHelper, RemoteBrokerHelper, BrokerClientHelper)
=======
from landscape.broker.tests.helpers import RemoteBrokerHelper
>>>>>>> 8cf54786


class BrokerServerProtocolFactoryTest(LandscapeTest):

    def test_provides_protocol_type(self):
        """
        The L{BrokerServerProtocolFactory} instantiates protocols objects of
        type L{BrokerServerProtocol}.
        """
        self.assertEquals(BrokerServerProtocolFactory.protocol,
                          BrokerServerProtocol)

    def test_provides_broker_object(self):
        """
        Instances of the L{BrokerServerProtocolFactory} class have a C{broker}
        attribute references the broker object they were instantiated with.
        """
        stub_broker = object()
        factory = BrokerServerProtocolFactory(stub_broker)
        self.assertEquals(factory.broker, stub_broker)


class RemoteBrokerTest(LandscapeTest):

    helpers = [RemoteBrokerHelper]

    def test_wb_set_client(self):
        """
        The C{client} attribute of a L{RemoteBroker} passes a references to
        the connected L{BrokerClient} to the underlying protocol.
        """
        client = object()
        self.remote.client = client
        self.assertIdentical(self.remote._protocol.client, client)

    def test_ping(self):
        """
        The L{RemoteBroker.ping} method calls the C{ping} method of the
        remote L{BrokerServer} instance and returns its result with a
        L{Deferred}.
        """
        result = self.remote.ping()
        return self.assertSuccess(result, True)

    def test_register_client(self):
        """
        The L{RemoteBroker.register_client} method forwards a registration
        request to the remote L{BrokerServer} object.
        """

        def assert_result(result):
            self.assertEquals(result, None)
            [client] = self.broker.get_clients()
            self.assertEquals(client.name, "client")

        sent = self.remote.register_client("client")
        return sent.addCallback(assert_result)

    def test_send_message(self):
        """
        The L{RemoteBroker.send_message} method calls the C{send_message}
        method of the remote L{BrokerServer} instance and returns its result
        with a L{Deferred}.
        """
        message = {"type": "test"}
        self.mstore.set_accepted_types(["test"])

        def assert_response(message_id):
            self.assertTrue(isinstance(message_id, int))
            self.assertTrue(self.mstore.is_pending(message_id))
            self.assertMessages(self.mstore.get_pending_messages(),
                                [message])

        result = self.remote.send_message(message, urgent=True)
        return result.addCallback(assert_response)

    def test_is_message_pending(self):
        """
        The L{RemoteBroker.is_message_pending} method calls the
        C{is_message_pending} method of the remote L{BrokerServer} instance
        and returns its result with a L{Deferred}.
        """
        result = self.remote.is_message_pending(1234)
        return self.assertSuccess(result, False)

    def test_stop_clients(self):
        """
        The L{RemoteBroker.stop_clients} method calls the C{stop_clients}
        method of the remote L{BrokerServer} instance and returns its result
        with a L{Deferred}.
        """
        result = self.remote.stop_clients()
        return self.assertSuccess(result, None)

    def test_reload_configuration(self):
        """
        The L{RemoteBroker.reload_configuration} method calls the
        C{reload_configuration} method of the remote L{BrokerServer}
        instance and returns its result with a L{Deferred}.
        """
        result = self.remote.reload_configuration()
        return self.assertSuccess(result, None)

    def test_register(self):
        """
        The L{RemoteBroker.register} method calls the C{register} method
        of the remote L{BrokerServer} instance and returns its result with
        a L{Deferred}.
        """
        result = self.remote.register()
        return self.assertSuccess(result, None)

    def test_get_accepted_message_types(self):
        """
        The L{RemoteBroker.get_accepted_message_types} method calls the
        C{get_accepted_message_types} method of the remote L{BrokerServer}
        instance and returns its result with a L{Deferred}.
        """
        result = self.remote.get_accepted_message_types()
        return self.assertSuccess(result, self.mstore.get_accepted_types())

    def test_get_server_uuid(self):
        """
        The L{RemoteBroker.get_server_uuid} method calls the C{get_server_uuid}
        method of the remote L{BrokerServer} instance and returns its result
        with a L{Deferred}.
        """
        self.mstore.set_server_uuid("abcde")
        result = self.remote.get_server_uuid()
        return self.assertSuccess(result, "abcde")

    def test_register_client_accepted_message_type(self):
        """
        The L{RemoteBroker.register_client_accepted_message_type} method calls
        the C{register_client_accepted_message_type} method of the remote
        L{BrokerServer} instance and returns its result with a L{Deferred}.
        """

        def assert_response(response):
            self.assertEquals(response, None)
            self.assertEquals(
                self.exchanger.get_client_accepted_message_types(),
                sorted(["type"] + DEFAULT_ACCEPTED_TYPES))

        result = self.remote.register_client_accepted_message_type("type")
        return result.addCallback(assert_response)

    def test_exit(self):
        """
        The L{RemoteBroker.exit} method calls the C{exit} method of the remote
        L{BrokerServer} instance and returns its result with a L{Deferred}.
        """
        result = self.remote.exit()
        return self.assertSuccess(result, None)

<<<<<<< HEAD

class BrokerClientProtocolTest(LandscapeTest):

    helpers = [BrokerClientHelper]

    def setUp(self):

        def register_client(ignored):

            def set_client_protocol(ignored):
                [remote_client] = self.broker.get_clients()
                self.client_protocol = remote_client._protocol

            registered = self.remote.register_client("test")
            return registered.addCallback(set_client_protocol)

        connected = super(BrokerClientProtocolTest, self).setUp()
        return connected.addCallback(register_client)

    def test_ping(self):
        """
        When sent a L{MethodCall} command with C{ping} as parameter, the
        L{BrokerClientProtocol} forwards the request to the associated
        L{BrokerClient} instance.
        """
        result = self.client_protocol.callRemote(MethodCall,
                                                 name="ping",
                                                 args=[],
                                                 kwargs={})
        return self.assertSuccess(result, {"result": True})

    def test_dispatch_message(self):
        """
        When sent a L{MethodCall} command with C{dispatch_message} as
        parameter, the L{BrokerClientProtocol} forwards the request to
        the associated L{BrokerClient} instance.
        """
        handler = self.mocker.mock()
        handler({"type": "test"})
        self.mocker.replay()

        def dispatch_message(ignored):
            result = self.client_protocol.callRemote(MethodCall,
                                                   name="dispatch_message",
                                                   args=[{"type": "test"}],
                                                   kwargs={})
            return self.assertSuccess(result, {"result": True})

        # We need to register a test message handler to let the dispatch
        # message method call succeed
        registered = self.client.register_message("test", handler)
        return registered.addCallback(dispatch_message)

    def test_fire_event(self):
        """
        When sent a L{MethodCall} command with C{fire_event} as parameter,
        the L{BrokerClientProtocol} forwards the request to the associated
        L{BrokerClient} instance.
        """
        callback = self.mocker.mock()
        callback(True, kwarg=2)
        self.mocker.replay()
        self.reactor.call_on("event", callback)
        result = self.client_protocol.callRemote(MethodCall,
                                                 name="fire_event",
                                                 args=["event", True],
                                                 kwargs={"kwarg": 2})
        return self.assertSuccess(result, {"result": None})

    def test_exit(self):
        """
        When sent a L{MethodCall} command with C{exit} as parameter, the
        L{BrokerClientProtocol} forwards the request to the associated
        L{BrokerClient} instance.
        """
        result = self.client_protocol.callRemote(MethodCall,
                                                 name="exit",
                                                 args=[],
                                                 kwargs={})
        return self.assertSuccess(result, {"result": None})


class RemoteClientTest(LandscapeTest):

    helpers = [BrokerClientHelper]

    def setUp(self):

        def register_client(ignored):

            def set_remote_client(ignored):
                [remote_client] = self.broker.get_clients()
                self.remote_client = remote_client

            registered = self.remote.register_client("test")
            return registered.addCallback(set_remote_client)

        connected = super(RemoteClientTest, self).setUp()
        return connected.addCallback(register_client)

    def test_dispatch_message(self):
        """
        The L{RemoteClient.dispatch_message} method calls the
        C{dispatch_message} method of the remote L{BrokerClient} instance and
        returns its result with a L{Deferred}.
        """
        handler = self.mocker.mock()
        handler({"type": "test"})
        self.mocker.replay()

        def dispatch_message(ignored):

            result = self.remote_client.dispatch_message({"type": "test"})
            return self.assertSuccess(result, True)

        # We need to register a test message handler to let the dispatch
        # message method call succeed
        registered = self.client.register_message("test", handler)
        return registered.addCallback(dispatch_message)

    def test_fire_event(self):
        """
        The L{RemoteClient.fire_event} method calls the C{fire_event} method of
        the remote L{BrokerClient} instance and returns its result with a
        L{Deferred}.
        """
        callback = self.mocker.mock()
        callback(True, kwarg=2)
        self.mocker.replay()
        self.reactor.call_on("event", callback)
        result = self.remote_client.fire_event("event", True, kwarg=2)
        return self.assertSuccess(result, None)

    def test_exit(self):
        """
        The L{RemoteClient.exit} method calls the C{exit} method of the remote
        L{BrokerClient} instance and returns its result with a L{Deferred}.
        """
        result = self.remote_client.exit()
        return self.assertSuccess(result, None)
=======
    def test_method_call_error(self):
        """
        Trying to call an non-exposed broker method results in a failure.
        """
        result = self.remote._protocol.callRemote(MethodCall,
                                                  name="get_clients",
                                                  args=[],
                                                  kwargs={})
        return self.assertFailure(result, MethodCallError)
>>>>>>> 8cf54786
<|MERGE_RESOLUTION|>--- conflicted
+++ resolved
@@ -2,12 +2,8 @@
 from landscape.broker.amp import (
     BrokerServerProtocol, BrokerServerProtocolFactory)
 from landscape.tests.helpers import LandscapeTest, DEFAULT_ACCEPTED_TYPES
-<<<<<<< HEAD
 from landscape.broker.tests.helpers import (
-    BrokerProtocolHelper, RemoteBrokerHelper, BrokerClientHelper)
-=======
-from landscape.broker.tests.helpers import RemoteBrokerHelper
->>>>>>> 8cf54786
+    RemoteBrokerHelper, BrokerClientHelper)
 
 
 class BrokerServerProtocolFactoryTest(LandscapeTest):
@@ -163,87 +159,15 @@
         result = self.remote.exit()
         return self.assertSuccess(result, None)
 
-<<<<<<< HEAD
-
-class BrokerClientProtocolTest(LandscapeTest):
-
-    helpers = [BrokerClientHelper]
-
-    def setUp(self):
-
-        def register_client(ignored):
-
-            def set_client_protocol(ignored):
-                [remote_client] = self.broker.get_clients()
-                self.client_protocol = remote_client._protocol
-
-            registered = self.remote.register_client("test")
-            return registered.addCallback(set_client_protocol)
-
-        connected = super(BrokerClientProtocolTest, self).setUp()
-        return connected.addCallback(register_client)
-
-    def test_ping(self):
-        """
-        When sent a L{MethodCall} command with C{ping} as parameter, the
-        L{BrokerClientProtocol} forwards the request to the associated
-        L{BrokerClient} instance.
-        """
-        result = self.client_protocol.callRemote(MethodCall,
-                                                 name="ping",
-                                                 args=[],
-                                                 kwargs={})
-        return self.assertSuccess(result, {"result": True})
-
-    def test_dispatch_message(self):
-        """
-        When sent a L{MethodCall} command with C{dispatch_message} as
-        parameter, the L{BrokerClientProtocol} forwards the request to
-        the associated L{BrokerClient} instance.
-        """
-        handler = self.mocker.mock()
-        handler({"type": "test"})
-        self.mocker.replay()
-
-        def dispatch_message(ignored):
-            result = self.client_protocol.callRemote(MethodCall,
-                                                   name="dispatch_message",
-                                                   args=[{"type": "test"}],
-                                                   kwargs={})
-            return self.assertSuccess(result, {"result": True})
-
-        # We need to register a test message handler to let the dispatch
-        # message method call succeed
-        registered = self.client.register_message("test", handler)
-        return registered.addCallback(dispatch_message)
-
-    def test_fire_event(self):
-        """
-        When sent a L{MethodCall} command with C{fire_event} as parameter,
-        the L{BrokerClientProtocol} forwards the request to the associated
-        L{BrokerClient} instance.
-        """
-        callback = self.mocker.mock()
-        callback(True, kwarg=2)
-        self.mocker.replay()
-        self.reactor.call_on("event", callback)
-        result = self.client_protocol.callRemote(MethodCall,
-                                                 name="fire_event",
-                                                 args=["event", True],
-                                                 kwargs={"kwarg": 2})
-        return self.assertSuccess(result, {"result": None})
-
-    def test_exit(self):
-        """
-        When sent a L{MethodCall} command with C{exit} as parameter, the
-        L{BrokerClientProtocol} forwards the request to the associated
-        L{BrokerClient} instance.
-        """
-        result = self.client_protocol.callRemote(MethodCall,
-                                                 name="exit",
-                                                 args=[],
-                                                 kwargs={})
-        return self.assertSuccess(result, {"result": None})
+    def test_method_call_error(self):
+        """
+        Trying to call an non-exposed broker method results in a failure.
+        """
+        result = self.remote._protocol.callRemote(MethodCall,
+                                                  name="get_clients",
+                                                  args=[],
+                                                  kwargs={})
+        return self.assertFailure(result, MethodCallError)
 
 
 class RemoteClientTest(LandscapeTest):
@@ -263,6 +187,15 @@
 
         connected = super(RemoteClientTest, self).setUp()
         return connected.addCallback(register_client)
+
+    def test_ping(self):
+        """
+        The L{RemoteClient.ping} method calls the C{ping} method of the
+        remote L{BrokerClient} instance and returns its result with a
+        L{Deferred}.
+        """
+        result = self.remote_client.ping()
+        return self.assertSuccess(result, True)
 
     def test_dispatch_message(self):
         """
@@ -304,14 +237,13 @@
         """
         result = self.remote_client.exit()
         return self.assertSuccess(result, None)
-=======
+
     def test_method_call_error(self):
         """
-        Trying to call an non-exposed broker method results in a failure.
+        Trying to call an non-exposed client method results in a failure.
         """
         result = self.remote._protocol.callRemote(MethodCall,
-                                                  name="get_clients",
+                                                  name="get_plugins",
                                                   args=[],
                                                   kwargs={})
-        return self.assertFailure(result, MethodCallError)
->>>>>>> 8cf54786
+        return self.assertFailure(result, MethodCallError)