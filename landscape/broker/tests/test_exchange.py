--- conflicted
+++ resolved
@@ -54,15 +54,10 @@
         disk_session_id = self.mstore.get_session_id(scope="disk")
         package_session_id = self.mstore.get_session_id(scope="package")
         self.mstore.set_accepted_types(["empty"])
-<<<<<<< HEAD
         global_scope = []
         self.reactor.fire("resynchronize-clients", global_scope)
         broker.send_message({"type": "empty"}, disk_session_id)
         broker.send_message({"type": "empty"}, package_session_id)
-=======
-        self.reactor.fire("resynchronize-clients")
-        broker.send_message({"type": "empty"}, session_id)
->>>>>>> 90c27865
         self.exchanger.exchange()
         messages = self.transport.payloads[0]["messages"]
         self.assertMessages(messages, [])
