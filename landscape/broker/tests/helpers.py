from landscape.lib.fetch import fetch_async
from landscape.lib.persist import Persist
from landscape.watchdog import bootstrap_list
from landscape.reactor import FakeReactor
from landscape.broker.transport import FakeTransport
from landscape.broker.exchange import MessageExchange
from landscape.broker.store import get_default_message_store
from landscape.broker.registration import Identity, RegistrationHandler
from landscape.broker.ping import Pinger
from landscape.broker.deployment import BrokerConfiguration
from landscape.broker.server import BrokerServer
from landscape.broker.amp import RemoteBrokerCreator
from landscape.broker.client import BrokerClient


class BrokerConfigurationHelper(object):
    """
    The following attributes will be set on your test case:
      - config: A sample L{BrokerConfiguration}.
      - config_filename: The name of the configuration file that was used to
        generate the above C{config}.
    """

    def set_up(self, test_case):
        data_path = test_case.makeDir()
        log_dir = test_case.makeDir()
        test_case.config_filename = test_case.makeFile(
            "[client]\n"
            "url = http://localhost:91919\n"
            "computer_title = Some Computer\n"
            "account_name = some_account\n"
            "ping_url = http://localhost:91910\n"
            "data_path = %s\n"
            "log_dir = %s\n" % (data_path, log_dir))

        bootstrap_list.bootstrap(data_path=data_path, log_dir=log_dir)

        test_case.config = BrokerConfiguration()
        test_case.config.load(["-c", test_case.config_filename])

    def tear_down(self, test_case):
        pass


class ExchangeHelper(BrokerConfigurationHelper):
    """
    This helper uses the sample broker configuration provided by the
    L{BrokerConfigurationHelper} to create all the components needed by
    a L{MessageExchange}.  The following attributes will be set on your
    test case:
      - exchanger: A L{MessageExchange} using a L{FakeReactor} and a
        L{FakeTransport}.
      - reactor: The L{FakeReactor} used by the C{exchager}.
      - transport: The L{FakeTransport} used by the C{exchanger}.
      - identity: The L{Identity} used by the C{exchanger} and based
        on the sample configuration.
      - mstore: The L{MessageStore} used by the C{exchanger} and based
        on the sample configuration.
      - persist: The L{Persist} object used by C{mstore} and C{identity}.
      - persit_filename: Path to the file holding the C{persist} data.
    """

    def set_up(self, test_case):
        super(ExchangeHelper, self).set_up(test_case)
        test_case.persist_filename = test_case.makePersistFile()
        test_case.persist = Persist(filename=test_case.persist_filename)
        test_case.mstore = get_default_message_store(
            test_case.persist, test_case.config.message_store_path)
        test_case.identity = Identity(test_case.config, test_case.persist)
        test_case.transport = FakeTransport(test_case.config.url,
                                            test_case.config.ssl_public_key)
        test_case.reactor = FakeReactor()
        test_case.exchanger = MessageExchange(
            test_case.reactor, test_case.mstore, test_case.transport,
            test_case.identity, test_case.config.exchange_interval,
            test_case.config.urgent_exchange_interval)


class RegistrationHelper(ExchangeHelper):
    """
    This helper adds a registration handler to the L{ExchangeHelper}.  If the
    test case has C{cloud} class attribute, the C{handler} will be configured
    for a cloud registration.  The following attributes will be set in your
    test case:
      - handler: A L{RegistrationHandler}
      - fetch_func: The C{fetch_async} function used by the C{handler}, it
        can be customised by test cases.
    """

    def set_up(self, test_case):
        super(RegistrationHelper, self).set_up(test_case)
        test_case.pinger = Pinger(test_case.reactor, test_case.config.ping_url,
                                  test_case.identity, test_case.exchanger)

        def fetch_func(*args, **kwargs):
            return test_case.fetch_func(*args, **kwargs)

        test_case.fetch_func = fetch_async
        test_case.config.cloud = getattr(test_case, "cloud", False)
        test_case.handler = RegistrationHandler(
            test_case.config, test_case.identity, test_case.reactor,
            test_case.exchanger, test_case.pinger, test_case.mstore,
            fetch_async=fetch_func)


class BrokerServerHelper(RegistrationHelper):
    """
    This helper adds a broker server to the L{RegistrationHelper}.  The
    following attributes will be set in your test case:
      - server: A L{BrokerServer}.
    """

    def set_up(self, test_case):
        super(BrokerServerHelper, self).set_up(test_case)
        test_case.broker = BrokerServer(test_case.config, test_case.reactor,
                                        test_case.exchanger, test_case.handler,
                                        test_case.mstore)
        test_case.broker.start()

    def tear_down(self, test_case):
        test_case.broker.stop()
        super(BrokerServerHelper, self).tear_down(test_case)


class RemoteBrokerHelper(BrokerServerHelper):
    """
    This helper adds a connected L{RemoteBroker} to a L{BrokerServerHelper}.
    The following attributes will be set in your test case:
      - remote: A C{RemoteObject} connected to the broker server.
    """

    def set_up(self, test_case):
        super(RemoteBrokerHelper, self).set_up(test_case)
        self._creator = RemoteBrokerCreator(test_case.reactor,
                                            test_case.config)

        def set_remote(remote):
            test_case.remote = remote

        connected = self._creator.connect()
        return connected.addCallback(set_remote)

    def tear_down(self, test_case):
<<<<<<< HEAD
        test_case.creator.disconnect()
        super(RemoteBrokerHelper, self).tear_down(test_case)


class BrokerClientHelper(RemoteBrokerHelper):
    """
    This helper adds a L{BrokerClient} to a L{RemoteBrokerHelper}.
    The following attributes will be set in your test case:
      - client: A C{BrokerClient} object connected to a remote broker.
    """

    def set_up(self, test_case):

        def set_broker_client(ignored):
            test_case.client = BrokerClient(test_case.remote,
                                            test_case.reactor)

        connected = super(BrokerClientHelper, self).set_up(test_case)
        return connected.addCallback(set_broker_client)
=======
        self._creator.disconnect()
        super(RemoteBrokerHelper, self).tear_down(test_case)
>>>>>>> 732c5836
<|MERGE_RESOLUTION|>--- conflicted
+++ resolved
@@ -141,8 +141,7 @@
         return connected.addCallback(set_remote)
 
     def tear_down(self, test_case):
-<<<<<<< HEAD
-        test_case.creator.disconnect()
+        self._creator.disconnect()
         super(RemoteBrokerHelper, self).tear_down(test_case)
 
 
@@ -160,8 +159,4 @@
                                             test_case.reactor)
 
         connected = super(BrokerClientHelper, self).set_up(test_case)
-        return connected.addCallback(set_broker_client)
-=======
-        self._creator.disconnect()
-        super(RemoteBrokerHelper, self).tear_down(test_case)
->>>>>>> 732c5836
+        return connected.addCallback(set_broker_client)