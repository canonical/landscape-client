--- conflicted
+++ resolved
@@ -159,52 +159,4 @@
                                             test_case.reactor)
 
         connected = super(BrokerClientHelper, self).set_up(test_case)
-<<<<<<< HEAD
-        return connected.addCallback(set_broker_client)
-
-
-class BrokerServiceHelper(object):
-    """
-    The following attributes will be set in your test case:
-      - broker_service: A started C{BrokerService}.
-      - remote: A C{RemoteObject} connected to the broker server.
-    """
-
-    def set_up(self, test_case):
-        data_path = test_case.makeDir()
-        log_dir = test_case.makeDir()
-        test_case.config_filename = test_case.makeFile(
-            "[client]\n"
-            "url = http://localhost:91919\n"
-            "computer_title = Some Computer\n"
-            "account_name = some_account\n"
-            "ping_url = http://localhost:91910\n"
-            "data_path = %s\n"
-            "bus = amp\n"
-            "log_dir = %s\n" % (data_path, log_dir))
-
-        bootstrap_list.bootstrap(data_path=data_path, log_dir=log_dir)
-
-        config = BrokerConfiguration()
-        config.load(["-c", test_case.config_filename])
-
-        class FakeBrokerService(BrokerService):
-            reactor_factory = FakeReactor
-            transport_factory = FakeTransport
-
-        test_case.broker_service = FakeBrokerService(config)
-        test_case.broker_service.startService()
-
-        def set_remote(remote):
-            test_case.remote = remote
-
-        self.creator = RemoteBrokerCreator(FakeReactor(), config)
-        connected = self.creator.connect()
-        return connected.addCallback(set_remote)
-
-    def tear_down(self, test_case):
-        test_case.broker_service.stopService()
-        self.creator.disconnect()
-=======
-        return connected.addCallback(set_broker_client)
->>>>>>> b28517fb
+        return connected.addCallback(set_broker_client)