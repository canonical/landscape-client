import os

from landscape.lib.fetch import fetch_async
from landscape.lib.persist import Persist
from landscape.watchdog import bootstrap_list
from landscape.reactor import FakeReactor
from landscape.broker.transport import FakeTransport
from landscape.broker.exchange import MessageExchange
from landscape.broker.store import get_default_message_store
from landscape.broker.registration import Identity, RegistrationHandler
from landscape.broker.ping import Pinger
from landscape.broker.deployment import BrokerConfiguration
from landscape.broker.server import BrokerServer
<<<<<<< HEAD
from landscape.broker.amp import RemoteBrokerCreator
from landscape.broker.client import BrokerClient
=======
from landscape.broker.amp import (
    BrokerProtocolFactory, RemoteBrokerCreator)
>>>>>>> 1a71ec45


class BrokerConfigurationHelper(object):
    """
    The following attributes will be set on your test case:
      - config: A sample L{BrokerConfiguration}.
      - config_filename: The name of the configuration file that was used to
        generate the above C{config}.
    """

    def set_up(self, test_case):
        data_path = test_case.makeDir()
        log_dir = test_case.makeDir()
        test_case.config_filename = test_case.makeFile(
            "[client]\n"
            "url = http://localhost:91919\n"
            "computer_title = Some Computer\n"
            "account_name = some_account\n"
            "ping_url = http://localhost:91910\n"
            "data_path = %s\n"
            "log_dir = %s\n" % (data_path, log_dir))

        bootstrap_list.bootstrap(data_path=data_path, log_dir=log_dir)

        test_case.config = BrokerConfiguration()
        test_case.config.load(["-c", test_case.config_filename])

    def tear_down(self, test_case):
        pass


class ExchangeHelper(BrokerConfigurationHelper):
    """
    This helper uses the sample broker configuration provided by the
    L{BrokerConfigurationHelper} to create all the components needed by
    a L{MessageExchange}.  The following attributes will be set on your
    test case:
      - exchanger: A L{MessageExchange} using a L{FakeReactor} and a
        L{FakeTransport}.
      - reactor: The L{FakeReactor} used by the C{exchager}.
      - transport: The L{FakeTransport} used by the C{exchanger}.
      - identity: The L{Identity} used by the C{exchanger} and based
        on the sample configuration.
      - mstore: The L{MessageStore} used by the C{exchanger} and based
        on the sample configuration.
      - persist: The L{Persist} object used by C{mstore} and C{identity}.
      - persit_filename: Path to the file holding the C{persist} data.
    """

    def set_up(self, test_case):
        super(ExchangeHelper, self).set_up(test_case)
        test_case.persist_filename = test_case.makePersistFile()
        test_case.persist = Persist(filename=test_case.persist_filename)
        test_case.mstore = get_default_message_store(
            test_case.persist, test_case.config.message_store_path)
        test_case.identity = Identity(test_case.config, test_case.persist)
        test_case.transport = FakeTransport(test_case.config.url,
                                            test_case.config.ssl_public_key)
        test_case.reactor = FakeReactor()
        test_case.exchanger = MessageExchange(
            test_case.reactor, test_case.mstore, test_case.transport,
            test_case.identity, test_case.config.exchange_interval,
            test_case.config.urgent_exchange_interval)


class RegistrationHelper(ExchangeHelper):
    """
    This helper adds a registration handler to the L{ExchangeHelper}.  If the
    test case has C{cloud} class attribute, the C{handler} will be configured
    for a cloud registration.  The following attributes will be set in your
    test case:
      - handler: A L{RegistrationHandler}
      - fetch_func: The C{fetch_async} function used by the C{handler}, it
        can be customised by test cases.
    """

    def set_up(self, test_case):
        super(RegistrationHelper, self).set_up(test_case)
        test_case.pinger = Pinger(test_case.reactor, test_case.config.ping_url,
                                  test_case.identity, test_case.exchanger)

        def fetch_func(*args, **kwargs):
            return test_case.fetch_func(*args, **kwargs)

        test_case.fetch_func = fetch_async
        test_case.config.cloud = getattr(test_case, "cloud", False)
        test_case.handler = RegistrationHandler(
            test_case.config, test_case.identity, test_case.reactor,
            test_case.exchanger, test_case.pinger, test_case.mstore,
            fetch_async=fetch_func)


class BrokerServerHelper(RegistrationHelper):
    """
    This helper adds a broker server to the L{RegistrationHelper}.  The
    following attributes will be set in your test case:
      - server: A L{BrokerServer}.
    """

    def set_up(self, test_case):
        super(BrokerServerHelper, self).set_up(test_case)
        test_case.broker = BrokerServer(test_case.config, test_case.reactor,
                                        test_case.exchanger, test_case.handler,
                                        test_case.mstore)

    def tear_down(self, test_case):
        super(BrokerServerHelper, self).tear_down(test_case)


class RemoteBrokerHelper(BrokerServerHelper):
    """
    This helper adds a connected L{RemoteBroker} to a L{BrokerServerHelper}.
    The following attributes will be set in your test case:
      - remote: A C{RemoteObject} connected to the broker server.
    """

    def set_up(self, test_case):
        super(RemoteBrokerHelper, self).set_up(test_case)

        factory = BrokerProtocolFactory(test_case.reactor,
                                        test_case.broker)
        socket = os.path.join(test_case.config.data_path, "broker.sock")
        self._port = test_case.reactor.listen_unix(socket, factory)
        self._creator = RemoteBrokerCreator(test_case.reactor,
                                            test_case.config)

        def set_remote(remote):
            test_case.remote = remote

        connected = self._creator.connect()
        return connected.addCallback(set_remote)

    def tear_down(self, test_case):
        self._creator.disconnect()
<<<<<<< HEAD
        super(RemoteBrokerHelper, self).tear_down(test_case)


class BrokerClientHelper(RemoteBrokerHelper):
    """
    This helper adds a L{BrokerClient} to a L{RemoteBrokerHelper}.
    The following attributes will be set in your test case:
      - client: A C{BrokerClient} object connected to a remote broker.
    """

    def set_up(self, test_case):

        def set_broker_client(ignored):
            test_case.client = BrokerClient(test_case.remote,
                                            test_case.reactor)

        connected = super(BrokerClientHelper, self).set_up(test_case)
        return connected.addCallback(set_broker_client)
=======
        self._port.stopListening()
        super(RemoteBrokerHelper, self).tear_down(test_case)
>>>>>>> 1a71ec45
<|MERGE_RESOLUTION|>--- conflicted
+++ resolved
@@ -11,13 +11,8 @@
 from landscape.broker.ping import Pinger
 from landscape.broker.deployment import BrokerConfiguration
 from landscape.broker.server import BrokerServer
-<<<<<<< HEAD
-from landscape.broker.amp import RemoteBrokerCreator
+from landscape.broker.amp import BrokerProtocolFactory, RemoteBrokerCreator
 from landscape.broker.client import BrokerClient
-=======
-from landscape.broker.amp import (
-    BrokerProtocolFactory, RemoteBrokerCreator)
->>>>>>> 1a71ec45
 
 
 class BrokerConfigurationHelper(object):
@@ -152,7 +147,7 @@
 
     def tear_down(self, test_case):
         self._creator.disconnect()
-<<<<<<< HEAD
+        self._port.stopListening()
         super(RemoteBrokerHelper, self).tear_down(test_case)
 
 
@@ -170,8 +165,4 @@
                                             test_case.reactor)
 
         connected = super(BrokerClientHelper, self).set_up(test_case)
-        return connected.addCallback(set_broker_client)
-=======
-        self._port.stopListening()
-        super(RemoteBrokerHelper, self).tear_down(test_case)
->>>>>>> 1a71ec45
+        return connected.addCallback(set_broker_client)