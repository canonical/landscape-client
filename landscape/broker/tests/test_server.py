--- conflicted
+++ resolved
@@ -213,13 +213,7 @@
         self.mocker.replay()
         self.reactor.call_on("pre-exit", pre_exit)
         self.reactor.call_on("post-exit", post_exit)
-<<<<<<< HEAD
-
-        def assert_exit_calls(result):
-            self.assertEquals(fired_exit_calls, ["pre", "post"])
-
-        broker_exited = self.broker.exit()
-        return broker_exited.addCallback(assert_exit_calls)
+        return self.assertSuccess(self.broker.exit())
 
 
 class EventTest(LandscapeTest):
@@ -236,65 +230,96 @@
 
     def test_resynchronize(self):
         """
-        The L{event} decorator turns a L{BrokerServer} method into and
-        event broadcaster.  An event with the same name as the decorated
-        method is fired on all connected clients.
-        """
-        calls = []
-
-        real_fire_event = self.client.fire_event
-
-        def fire_event(event_type):
-            calls.append("fire_event")
-            real_fire_event(event_type)
-
-        self.client.fire_event = fire_event
-
-        def callback():
-            calls.append("callback")
-            
+        The L{BrokerServer.resynchronize} method broadcasts a C{resynchronize}
+        event to all connected clients.
+        """
+        callback = self.mocker.mock()
+        callback()
+        self.mocker.replay()
         self.reactor.call_on("resynchronize", callback)
-
-        def assert_calls(ignored):
-            self.assertEquals(calls, ["fire_event", "callback"])
-
-        broadcasted = self.broker.resynchronize()
-        return broadcasted.addCallback(assert_calls)
+        return self.assertSuccess(self.broker.resynchronize(), [None])
 
     def test_impending_exchange(self):
         """
-        All L{BrokerClient} register an handler for the C{impending_exchange}
-        event.
-        """
-        plugin = TestSpy()
+        The L{BrokerServer.impending_exchange} method broadcasts an
+        C{impending_exchange} event to all connected clients.
+        """
+        plugin = self.mocker.mock()
+        plugin.register(self.client)
+        plugin.exchange()
+        self.mocker.replay()
         self.client.register_plugin(plugin)
-        spy.clear(plugin)
-
-        def assert_exchange(ignored):
-            spy.replay(plugin)
-            self.assertEquals(spy.history(plugin), [plugin.exchange()])
-            self.assertTrue("Got notification of impending exchange." in
-                            self.logfile.getvalue())
-
-        broadcasted = self.broker.impending_exchange()
-        return broadcasted.addCallback(assert_exchange)
+        return self.assertSuccess(self.broker.impending_exchange(), [None])
+
+    def test_exchange_failed(self):
+        """
+        The L{BrokerServer.exchange_failed} method broadcasts an
+        C{exchange_failed} event to all connected clients.
+        """
+        callback = self.mocker.mock()
+        callback()
+        self.mocker.replay()
+        self.reactor.call_on("exchange_failed", callback)
+        return self.assertSuccess(self.broker.exchange_failed(), [None])
+
+    def test_registration_done(self):
+        """
+        The L{BrokerServer.registration_done} method broadcasts a
+        C{registration_done} event to all connected clients.
+        """
+        callback = self.mocker.mock()
+        callback()
+        self.mocker.replay()
+        self.reactor.call_on("registration_done", callback)
+        return self.assertSuccess(self.broker.registration_done(), [None])
+
+    def test_registration_failed(self):
+        """
+        The L{BrokerServer.registration_failed} method broadcasts a
+        C{registration_failed} event to all connected clients.
+        """
+        callback = self.mocker.mock()
+        callback()
+        self.mocker.replay()
+        self.reactor.call_on("registration_failed", callback)
+        return self.assertSuccess(self.broker.registration_failed(), [None])
+
+    def test_broker_started(self):
+        """
+        The L{BrokerServer.broker_started} method broadcasts a C{broker_started}
+        event to all connected clients, which makes them re-registered any
+        previously registered accepted message type.
+        """
+        def assert_broker_started(ignored):
+            self.remote.register_client_accepted_message_type = \
+                                                        self.mocker.mock()
+            self.remote.register_client_accepted_message_type("type")
+            self.mocker.replay()
+            return self.assertSuccess(self.broker.broker_started(), [None])
+
+        registered = self.client.register_message("type", lambda x: None)
+        return registered.addCallback(assert_broker_started)
 
     def test_server_uuid_changed(self):
         """
-        The L{BrokerServer.server_uuid_changed} method broadcasts a
-        C{server_uuid_changed} event carrying the old and the new uuids.
-        """
-        uuids = []
-
-        def callback(old_uuid, new_uuid):
-            uuids.extend([old_uuid, new_uuid])
-            
-        def assert_uuids(ignored):
-            self.assertEquals(uuids, [None, "uuid"])
-
+        The L{BrokerServer.server_uuid_changed} method broadcasts an
+        C{server_uuid_changed} event to all connected clients.
+        """
+        callback = self.mocker.mock()
+        callback(None, "abc")
+        self.mocker.replay()
         self.reactor.call_on("server_uuid_changed", callback)
-        broadcasted = self.broker.server_uuid_changed(None, "uuid")
-        return broadcasted.addCallback(assert_uuids)
-=======
-        return self.assertSuccess(self.broker.exit())
->>>>>>> 105c2c6e
+        return self.assertSuccess(self.broker.server_uuid_changed(None, "abc"),
+                                  [None])
+
+    def test_message_type_acceptance_changed(self):
+        """
+        The L{BrokerServer.message_type_acceptance_changed} method broadcasts an
+        C{message_type_acceptance_changed} event to all connected clients.
+        """
+        callback = self.mocker.mock()
+        callback("type", True)
+        self.mocker.replay()
+        self.reactor.call_on("message_type_acceptance_changed", callback)
+        return self.assertSuccess(
+            self.broker.message_type_acceptance_changed("type", True), [None])