from twisted.internet import reactor
from twisted.internet.defer import succeed, fail
from twisted.internet.protocol import ClientCreator
from twisted.internet.error import ConnectError
from twisted.protocols.amp import AMP

from landscape.broker.amp import BrokerServerProtocol
from landscape.tests.helpers import LandscapeTest, DEFAULT_ACCEPTED_TYPES
from landscape.broker.tests.helpers import (
    BrokerServerHelper, BrokerClientHelper)
from landscape.manager.manager import FAILED


class BrokerServerTest(LandscapeTest):

    helpers = [BrokerServerHelper]

    def test_ping(self):
        """
        The L{BrokerServer.ping} simply returns C{True}.
        """
        self.assertTrue(self.broker.ping())

    def test_send_message(self):
        """
        The L{BrokerServer.send_message} method forwards a message to the
        broker's exchanger.
        """
        message = {"type": "test"}
        self.mstore.set_accepted_types(["test"])
        self.broker.send_message(message)
        self.assertMessages(self.mstore.get_pending_messages(), [message])
        self.assertFalse(self.exchanger.is_urgent())

    def test_send_message_with_urgent(self):
        """
        The L{BrokerServer.send_message} can optionally specify the urgency
        of the message.
        """
        message = {"type": "test"}
        self.mstore.set_accepted_types(["test"])
        self.broker.send_message(message, True)
        self.assertMessages(self.mstore.get_pending_messages(), [message])
        self.assertTrue(self.exchanger.is_urgent())

    def test_is_pending(self):
        """
        The L{BrokerServer.is_pending} method indicates if a message with
        the given id is pending waiting for delivery in the message store.
        """
        self.assertFalse(self.broker.is_message_pending(123))
        message = {"type": "test"}
        self.mstore.set_accepted_types(["test"])
        message_id = self.broker.send_message(message)
        self.assertTrue(self.broker.is_message_pending(message_id))

    def test_register_client(self):
        """
        The L{BrokerServer.register_client} method can be used to register
        client components that need to communicate with the server. After
        the registration they can be fetched with L{BrokerServer.get_clients}.
        """
        protocol = BrokerServerProtocol(None)
        self.assertEquals(self.broker.get_clients(), [])
        self.broker.register_client("test", protocol)
        [client] = self.broker.get_clients()
        self.assertEquals(client.name, "test")
        self.assertIs(client, protocol.remote)

    def test_stop_clients(self):
        """
        The L{BrokerServer.stop_clients} method calls the C{exit} method
        of each registered client, and returns a deferred resulting in C{None}
        if all C{exit} calls were successful.
        """
        self.broker.register_client("foo", BrokerServerProtocol(None))
        self.broker.register_client("bar", BrokerServerProtocol(None))
        for client in self.broker.get_clients():
            client.exit = self.mocker.mock()
            self.expect(client.exit()).result(succeed(None))
        self.mocker.replay()
        return self.assertSuccess(self.broker.stop_clients())

    def test_stop_clients_with_failure(self):
        """
        The L{BrokerServer.stop_clients} method calls the C{exit} method
        of each registered client, and returns a deferred resulting in C{None}
        if all C{exit} calls were successful.
        """
        self.broker.register_client("foo", BrokerServerProtocol(None))
        self.broker.register_client("bar", BrokerServerProtocol(None))
        [client1, client2] = self.broker.get_clients()
        client1.exit = self.mocker.mock()
        client2.exit = self.mocker.mock()
        self.expect(client1.exit()).result(succeed(None))
        self.expect(client2.exit()).result(fail(Exception()))
        self.mocker.replay()
        return self.assertFailure(self.broker.stop_clients(), Exception)

    def test_reload_configuration(self):
        """
        The L{BrokerServer.reload_configuration} method forces the config
        file associated with the broker server to be reloaded.
        """
        open(self.config_filename, "a").write("computer_title = New Title")
        result = self.broker.reload_configuration()
        result.addCallback(lambda x: self.assertEquals(
            self.config.computer_title, "New Title"))
        return result

    def test_reload_configuration_stops_clients(self):
        """
        The L{BrokerServer.reload_configuration} method forces the config
        file associated with the broker server to be reloaded.
        """
        self.broker.register_client("foo", BrokerServerProtocol(None))
        self.broker.register_client("bar", BrokerServerProtocol(None))
        for client in self.broker.get_clients():
            client.exit = self.mocker.mock()
            self.expect(client.exit()).result(succeed(None))
        self.mocker.replay()
        return self.assertSuccess(self.broker.reload_configuration())

    def test_register(self):
        """
        The L{BrokerServer.register} method attempts to register with the
        Ladscape server and waits for a C{set-id} message from it.
        """
        registered = self.broker.register()
        # This should callback the deferred.
        self.exchanger.handle_message({"type": "set-id", "id": "abc",
                                       "insecure-id": "def"})
        return self.assertSuccess(registered)

    def test_get_accepted_types_empty(self):
        """
        The L{BrokerServer.get_accepted_message_types} returns an empty list
        if no message types are accepted by the Landscape server.
        """
        self.mstore.set_accepted_types([])
        self.assertEquals(self.broker.get_accepted_message_types(), [])

    def test_get_accepted_message_types(self):
        """
        The L{BrokerServer.get_accepted_message_types} returns the list of
        message types accepted by the Landscape server.
        """
        self.mstore.set_accepted_types(["foo", "bar"])
        self.assertEquals(sorted(self.broker.get_accepted_message_types()),
                          ["bar", "foo"])

    def test_get_server_uuid_with_unset_uuid(self):
        """
        The L{BrokerServer.get_server_uuid} method returns C{None} if the uuid
        of the Landscape server we're pointing at is unknown.
        """
        self.assertEquals(self.broker.get_server_uuid(), None)

    def test_get_server_uuid(self):
        """
        The L{BrokerServer.get_server_uuid} method returns the uuid of the
        Landscape server we're pointing at.
        """
        self.mstore.set_server_uuid("the-uuid")
        self.assertEquals(self.broker.get_server_uuid(), "the-uuid")

    def test_register_client_accepted_message_type(self):
        """
        The L{BrokerServer.register_client_accepted_message_type} method can
        register new message types accepted by this Landscape client.
        """
        self.broker.register_client_accepted_message_type("type1")
        self.broker.register_client_accepted_message_type("type2")
        self.assertEquals(self.exchanger.get_client_accepted_message_types(),
                          sorted(["type1", "type2"] + DEFAULT_ACCEPTED_TYPES))

    def test_exit(self):
        """
        The L{BrokerServer.exit} method stops all registered clients.
        """
        self.broker.register_client("foo", BrokerServerProtocol(None))
        self.broker.register_client("bar", BrokerServerProtocol(None))
        for client in self.broker.get_clients():
            client.exit = self.mocker.mock()
            self.expect(client.exit()).result(succeed(None))
        self.mocker.replay()
        return self.assertSuccess(self.broker.exit())

    def test_exit_exits_when_other_daemons_blow_up(self):
        """
        If a broker client blow up in its exit() methods, exit should ignore
        the error and exit anyway.
        """
        self.broker.register_client("foo", BrokerServerProtocol(None))
        [client] = self.broker.get_clients()
        client.exit = self.mocker.mock()
        post_exit = self.mocker.mock()
        self.expect(client.exit()).result(fail(ZeroDivisionError()))
        post_exit()
        self.mocker.replay()
        self.reactor.call_on("post-exit", post_exit)
        return self.assertSuccess(self.broker.exit())

    def test_exit_fires_reactor_events(self):
        """
        The L{BrokerServer.exit} method fires a C{pre-exit} event before the
        clients are stopped and a C{post-exit} event after.
        """
        self.broker.register_client("foo", BrokerServerProtocol(None))
        [client] = self.broker.get_clients()
        self.mocker.order()
        pre_exit = self.mocker.mock()
        client.exit = self.mocker.mock()
        post_exit = self.mocker.mock()
        pre_exit()
        self.expect(client.exit()).result(fail(ZeroDivisionError()))
        post_exit()
        self.mocker.replay()
        self.reactor.call_on("pre-exit", pre_exit)
        self.reactor.call_on("post-exit", post_exit)
        return self.assertSuccess(self.broker.exit())

    def test_start(self):
        """
        Once started, the L{BrokerServer} listens for incoming connections on
        the proper socket.
        """

        def assert_protocol(protocol):
            self.assertTrue(isinstance(protocol, AMP))
            protocol.transport.loseConnection()

        connector = ClientCreator(reactor, AMP)
        connected = connector.connectUNIX(self.config.broker_socket_filename)
        return connected.addCallback(assert_protocol)

    def test_stop(self):
        """
        The L{BrokerServer.stop} method stops listening for incoming
        connections.
        """
        self.broker.stop()
        connector = ClientCreator(reactor, AMP)
        connected = connector.connectUNIX(self.config.broker_socket_filename)
        return self.assertFailure(connected, ConnectError)


class EventTest(LandscapeTest):

    helpers = [BrokerClientHelper]

    def setUp(self):

        def register_client(ignored):
            return self.remote.register_client("test")

        connected = super(EventTest, self).setUp()
        return connected.addCallback(register_client)

    def test_resynchronize(self):
        """
        The L{BrokerServer.resynchronize} method broadcasts a C{resynchronize}
        event to all connected clients.
        """
        [client] = self.broker.get_clients()
        client.fire_event = self.mocker.mock()
        client.fire_event("resynchronize")
        self.mocker.result(succeed(None))
        self.mocker.replay()
        return self.assertSuccess(self.broker.resynchronize(), [None])

    def test_impending_exchange(self):
        """
        The L{BrokerServer.impending_exchange} method broadcasts an
        C{impending-exchange} event to all connected clients.
        """
        [client] = self.broker.get_clients()
        client.fire_event = self.mocker.mock()
        client.fire_event("impending-exchange")
        self.mocker.result(succeed(None))
        self.mocker.replay()
<<<<<<< HEAD
=======
        self.client.add(plugin)
>>>>>>> 5b6637de
        return self.assertSuccess(self.broker.impending_exchange(), [None])

    def test_exchange_failed(self):
        """
        The L{BrokerServer.exchange_failed} method broadcasts an
        C{exchange-failed} event to all connected clients.
        """
        [client] = self.broker.get_clients()
        client.fire_event = self.mocker.mock()
        client.fire_event("exchange-failed")
        self.mocker.result(succeed(None))
        self.mocker.replay()
        return self.assertSuccess(self.broker.exchange_failed(), [None])

    def test_registration_done(self):
        """
        The L{BrokerServer.registration_done} method broadcasts a
        C{registration-done} event to all connected clients.
        """
        [client] = self.broker.get_clients()
        client.fire_event = self.mocker.mock()
        client.fire_event("registration-done")
        self.mocker.result(succeed(None))
        self.mocker.replay()
        return self.assertSuccess(self.broker.registration_done(), [None])

    def test_registration_failed(self):
        """
        The L{BrokerServer.registration_failed} method broadcasts a
        C{registration-failed} event to all connected clients.
        """
        [client] = self.broker.get_clients()
        client.fire_event = self.mocker.mock()
        client.fire_event("registration-failed")
        self.mocker.result(succeed(None))
        self.mocker.replay()
        return self.assertSuccess(self.broker.registration_failed(), [None])

    def test_broker_started(self):
        """
        The L{BrokerServer.broker_started} method broadcasts a
        C{broker-started} event to all connected clients, which makes them
        re-registered any previously registered accepted message type.
        """

        def assert_broker_started(ignored):
            self.remote.register_client_accepted_message_type = \
                                                        self.mocker.mock()
            self.remote.register_client_accepted_message_type("type")
            self.mocker.replay()
            return self.assertSuccess(self.broker.broker_started(), [[None]])

        registered = self.client.register_message("type", lambda x: None)
        return registered.addCallback(assert_broker_started)

    def test_server_uuid_changed(self):
        """
        The L{BrokerServer.server_uuid_changed} method broadcasts a
        C{server_uuid_changed} event to all connected clients.
        """
        [client] = self.broker.get_clients()
        client.fire_event = self.mocker.mock()
        client.fire_event("server-uuid-changed", None, "abc")
        self.mocker.result(succeed(None))
        self.mocker.replay()
        return self.assertSuccess(self.broker.server_uuid_changed(None, "abc"),
                                  [None])

    def test_message_type_acceptance_changed(self):
        """
        The L{BrokerServer.message_type_acceptance_changed} method broadcasts
        a C{message-type-acceptance-changed} event to all connected clients.
        """
        [client] = self.broker.get_clients()
        client.fire_event = self.mocker.mock()
        client.fire_event("message-type-acceptance-changed", "type", True)
        self.mocker.result(succeed(None))
        self.mocker.replay()
        return self.assertSuccess(
            self.broker.message_type_acceptance_changed("type", True), [None])


class HandlersTest(LandscapeTest):

    helpers = [BrokerServerHelper]

    def setUp(self):
        super(HandlersTest, self).setUp()
        protocol = BrokerServerProtocol(None)
        self.broker.register_client("test", protocol)
        self.client = protocol.remote

    def test_message(self):
        """
        The L{BrokerServer} calls the C{message} method on all
        registered plugins when messages are received from the server.
        """
        message = {"type": "foobar", "value": 42}
        self.client.message = self.mocker.mock()
        self.client.message(message)
        self.mocker.result(succeed(True))
        self.mocker.replay()
        self.transport
        self.transport.responses.append([{"type": "foobar", "value": 42}])
        self.exchanger.exchange()

    def test_message_failed_operation_without_plugins(self):
        """
        When there are no broker plugins available to handle a message, an
        operation-result message should be sent back to the server indicating a
        failure.
        """
        self.log_helper.ignore_errors("Nobody handled the foobar message.")
        self.mstore.set_accepted_types(["operation-result"])
        message = {"type": "foobar", "operation-id": 4}
        self.client.message = self.mocker.mock()
        self.client.message(message)
        self.mocker.result(succeed(False))
        self.mocker.replay()
        result = self.reactor.fire("message", message)
        result = [result for result in result if result is not None][0]

        class Startswith(object):

            def __eq__(self, other):
                return other.startswith(
                    "Landscape client failed to handle this request (foobar)")

        def broadcasted(ignored):
            self.assertMessages(
                self.mstore.get_pending_messages(),
                [{"type": "operation-result", "status": FAILED,
                  "result-text": Startswith(), "operation-id": 4}])

        result.addCallback(broadcasted)
        return result

    def test_impending_exchange(self):
        """
        When an C{impending-exchange} event is fired by the reactor, the
        broker broadcasts it to its clients.
        """
        self.client.fire_event = self.mocker.mock()
        self.client.fire_event("impending-exchange")
        self.mocker.result(succeed(None))
        self.mocker.replay()
        self.reactor.fire("impending-exchange")

    def test_exchange_failed(self):
        """
        When an C{exchange-failed} event is fired by the reactor, the
        broker broadcasts it to its clients.
        """
        self.client.fire_event = self.mocker.mock()
        self.client.fire_event("exchange-failed")
        self.mocker.result(succeed(None))
        self.mocker.replay()
        self.reactor.fire("exchange-failed")

    def test_registartion_done(self):
        """
        When a C{registration-done} event is fired by the reactor, the
        broker broadcasts it to its clients.
        """
        self.client.fire_event = self.mocker.mock()
        self.client.fire_event("registration-done")
        self.mocker.result(succeed(None))
        self.mocker.replay()
        self.reactor.fire("registration-done")

    def test_message_type_acceptance_changed(self):
        """
        When a C{message-type-acceptance-changed} event is fired by the
        reactor, the broker broadcasts it to its clients.
        """
        self.client.fire_event = self.mocker.mock()
        self.client.fire_event("message-type-acceptance-changed", "test", True)
        self.mocker.result(succeed(None))
        self.mocker.replay()
        self.reactor.fire("message-type-acceptance-changed", "test", True)

    def test_serger_uuid_changed(self):
        """
        When a C{server-uuid-changed} event is fired by the reactor, the
        broker broadcasts it to its clients.
        """
        self.client.fire_event = self.mocker.mock()
        self.client.fire_event("server-uuid-changed", None, 123)
        self.mocker.result(succeed(None))
        self.mocker.replay()
        self.reactor.fire("server-uuid-changed", None, 123)

    def test_resynchronize_clients(self):
        """
        When a C{resynchronize} event is fired by the reactor, the
        broker broadcasts it to its clients.
        """
        self.client.fire_event = self.mocker.mock()
        self.client.fire_event("resynchronize")
        self.mocker.result(succeed(None))
        self.mocker.replay()
        self.reactor.fire("resynchronize-clients")<|MERGE_RESOLUTION|>--- conflicted
+++ resolved
@@ -279,10 +279,6 @@
         client.fire_event("impending-exchange")
         self.mocker.result(succeed(None))
         self.mocker.replay()
-<<<<<<< HEAD
-=======
-        self.client.add(plugin)
->>>>>>> 5b6637de
         return self.assertSuccess(self.broker.impending_exchange(), [None])
 
     def test_exchange_failed(self):
