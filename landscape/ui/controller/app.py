import sys

from gi.repository import Gio, Gtk, Notify

from landscape.ui.model.configuration.proxy import ConfigurationProxy
from landscape.ui.model.configuration.state import ConfigurationModel
from landscape.ui.model.configuration.uisettings import UISettings
from landscape.ui.view.configuration import ClientSettingsDialog
from landscape.ui.controller.configuration import ConfigController


APPLICATION_ID = "com.canonical.landscape-client.settings.ui"
NOTIFY_ID = "Landscape management service"


class SettingsApplicationController(Gtk.Application):
    """
    Core application controller for the landscape settings application.
    """

    def __init__(self, args=[]):
        super(SettingsApplicationController, self).__init__(
            application_id=APPLICATION_ID)
        self._args = args
        self.connect("activate", self.setup_ui)

    def get_config(self):
        return ConfigurationProxy()

    def get_uisettings(self):
        return UISettings(Gio.Settings)

    def on_notify(self, message):
        notification = Notify.Notification.new(NOTIFY_ID, message,
                                               "dialog-information")
        notification.show()

    def on_error(self, message):
        notification = Notify.Notification.new(NOTIFY_ID, message,
                                               "dialog-information")
        notification.show()

    def on_succeed(self):
        notification = Notify.Notification.new(NOTIFY_ID, "Success",
                                               "dialog-information")
        notification.show()

    def on_fail(self):
        notification = Notify.Notification.new(NOTIFY_ID, "Fail",
                                               "dialog-information")
        notification.show()

    def setup_ui(self, data=None, asynchronous=True):
        """
        L{setup_ui} wires the model to the L{ConfigurationController} and then
        invokes the view with the controller.  When the dialog exits
        appropriate termination is triggered.

        @param data: the Gtk callback could pass this, but it is always None in
        practice.
        @param asynchronous: a parameter passed through to
        L{ConfigurationController.exit}, it indicates whether the exit method
        should be called asynchronously.  Is makes testing easier to use it
        synchronously.
        """
        Notify.init(NOTIFY_ID)
        config = self.get_config()
        uisettings = self.get_uisettings()
        model = ConfigurationModel(proxy=config, proxy_loadargs=self._args,
                                   uisettings=uisettings)
        controller = ConfigController(model)
<<<<<<< HEAD
        controller.load()
        self.settings_dialog = ClientSettingsDialog(controller)
        if self.settings_dialog.run() == Gtk.ResponseType.OK:
            self.on_notify("Sending registration request.")
            controller.persist(self.on_notify, self.on_error, self.on_succeed,
                               self.on_fail)
            self.on_notify("Registration request sent.")
        self.settings_dialog.destroy()
        controller.exit(asynchronous=asynchronous)
=======
        if controller.load():
            self.settings_dialog = ClientSettingsDialog(controller)
            if self.settings_dialog.run() == Gtk.ResponseType.OK:
                controller.persist(self.on_notify, self.on_error,
                                   self.on_succeed, self.on_fail)
                self.settings_dialog.destroy()
                controller.exit(asynchronous=asynchronous)
        else:
            sys.stderr.write("Authentication failed.\n")
>>>>>>> f7a4d374
<|MERGE_RESOLUTION|>--- conflicted
+++ resolved
@@ -69,24 +69,14 @@
         model = ConfigurationModel(proxy=config, proxy_loadargs=self._args,
                                    uisettings=uisettings)
         controller = ConfigController(model)
-<<<<<<< HEAD
-        controller.load()
-        self.settings_dialog = ClientSettingsDialog(controller)
-        if self.settings_dialog.run() == Gtk.ResponseType.OK:
-            self.on_notify("Sending registration request.")
-            controller.persist(self.on_notify, self.on_error, self.on_succeed,
-                               self.on_fail)
-            self.on_notify("Registration request sent.")
-        self.settings_dialog.destroy()
-        controller.exit(asynchronous=asynchronous)
-=======
         if controller.load():
             self.settings_dialog = ClientSettingsDialog(controller)
             if self.settings_dialog.run() == Gtk.ResponseType.OK:
+                self.on_notify("Sending registration request.")
                 controller.persist(self.on_notify, self.on_error,
                                    self.on_succeed, self.on_fail)
-                self.settings_dialog.destroy()
-                controller.exit(asynchronous=asynchronous)
+                self.on_notify("Registration request sent.")
+            controller.exit(asynchronous=asynchronous)
+            self.settings_dialog.destroy()
         else:
-            sys.stderr.write("Authentication failed.\n")
->>>>>>> f7a4d374
+            sys.stderr.write("Authentication failed.\n")