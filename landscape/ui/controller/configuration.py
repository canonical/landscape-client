import threading


class ConfigControllerLockError(Exception):
    pass


class ConfigController(object):
    """
    L{ConfigContoller} defines actions to take against a configfuration object,
    providing starting values from the file, allowing them to be changed
    transiently, reverted or committed.
    """

    HOSTED_HOST_NAME = "landscape.canonical.com"
    DEFAULT_SERVER_HOST_NAME = "landscape.localdomain"

    def __init__(self, configuration):
        self.__lock_out = True
        self.__lock = threading.Lock()
        self.__initial_server_host_name = self.DEFAULT_SERVER_HOST_NAME
        self.__configuration = configuration
        self.__configuration
        self.__configuration.load([])
        self.__load_data_from_config()
        self.__modified = False
        self.unlock()

    def default_dedicated(self):
        """
        Set L{server_host_name} to something sane when switching from hosted to
        dedicated
        """
        if self.__initial_server_host_name != self.HOSTED_HOST_NAME:
            self.__server_host_name = self.__initial_server_host_name
        else:
            self.__server_host_name = self.DEFAULT_SERVER_HOST_NAME
            self.__url = self.__derive_url_from_host_name(
                self.__server_host_name)
            self.__ping_url = self.__derive_ping_url_from_host_name(
                self.__server_host_name)
        self.__modified = True

    def default_hosted(self):
        """
<<<<<<< HEAD
        Set L{server_host_name} in a recoverable fashion when switching from
=======
        Set L{server_host_name} in a recoverable fashion when switching from 
>>>>>>> 23715dc4
        dedicated to hosted.
        """
        if self.__server_host_name != self.HOSTED_HOST_NAME:
            self.__server_host_name = self.HOSTED_HOST_NAME
        self.__url = self.__derive_url_from_host_name(
            self.__server_host_name)
        self.__ping_url = self.__derive_ping_url_from_host_name(
            self.__server_host_name)
        self.__modified = True

    def __load_data_from_config(self):
        """
        Pull in data set from configuration class.
        """
        with self.__lock:
            self.__data_path = self.__configuration.data_path
            self.__http_proxy = self.__configuration.http_proxy
            self.__tags = self.__configuration.tags
            self.__url = self.__configuration.url
            self.__ping_url = self.__configuration.ping_url
            self.__account_name = self.__configuration.account_name
            self.__registration_password = \
                self.__configuration.registration_password
            self.__computer_title = self.__configuration.computer_title
            self.__https_proxy = self.__configuration.https_proxy
            self.__ping_url = self.__configuration.ping_url
            if self.__url:
                self.__server_host_name = \
                    self.__derive_server_host_name_from_url(self.__url)
            else:
                self.__server_host_name = self.HOSTED_HOST_NAME
            self.__initial_server_host_name = self.__server_host_name
            self.__modified = False

    def lock(self):
        "Block updates to the data set"
        with self.__lock:
            self.__lock_out = True

    def unlock(self):
        "Allow updates to the data set"
        with self.__lock:
            self.__lock_out = False

    def is_locked(self):
        "Check if updates are locked out"
        with self.__lock:
            return self.__lock_out

    def __derive_server_host_name_from_url(self, url):
        "Extract the hostname part from a url"
        try:
            without_protocol = url[url.index("://") + 3:]
        except ValueError:
            without_protocol = url
        try:
            return without_protocol[:without_protocol.index("/")]
        except ValueError:
            return without_protocol

    def __derive_url_from_host_name(self, host_name):
        "Extrapolate a url from a host name"
        #Reuse this code to make sure it's a proper host name
        host_name = self.__derive_server_host_name_from_url(host_name)
        return "https://" + host_name + "/message-system"

    def __derive_ping_url_from_host_name(self, host_name):
        "Extrapolate a ping_url from a host name"
        #Reuse this code to make sure it's a proper host name
        host_name = self.__derive_server_host_name_from_url(host_name)
        return "http://" + host_name + "/ping"

    @property
    def server_host_name(self):
        return self.__server_host_name

    @server_host_name.setter
    def server_host_name(self, value):
        with self.__lock:
            if self.__lock_out:
                raise ConfigControllerLockError
            else:
                if value != self.HOSTED_HOST_NAME:
                    self.__initial_server_host_name = value
                self.__server_host_name = value
                self.__url = self.__derive_url_from_host_name(
                    self.__server_host_name)
                self.__ping_url = self.__derive_ping_url_from_host_name(
                    self.__server_host_name)
                self.__modified = True

    @property
    def data_path(self):
        return self.__data_path

    @property
    def url(self):
        return self.__url

    @property
    def http_proxy(self):
        return self.__http_proxy

    @property
    def tags(self):
        return self.__tags

    @property
    def account_name(self):
        return self.__account_name

    @account_name.setter
    def account_name(self, value):
        with self.__lock:
            if self.__lock_out:
                raise ConfigControllerLockError
            else:
                self.__account_name = value
                self.__modified = True

    @property
    def registration_password(self):
        return self.__registration_password

    @registration_password.setter
    def registration_password(self, value):
        with self.__lock:
            if self.__lock_out:
                raise ConfigControllerLockError
            else:
                self.__registration_password = value
                self.__modified = True

    @property
    def computer_title(self):
        return self.__computer_title

    @property
    def https_proxy(self):
        return self.__https_proxy

    @property
    def ping_url(self):
        return self.__ping_url

    @property
    def hosted(self):
        return self.server_host_name == self.HOSTED_HOST_NAME

    @property
    def is_modified(self):
        return self.__modified

    def revert(self):
        "Revert settings to those the configuration object originally found."
        self.__configuration.reload()
        self.__load_data_from_config()

    def commit(self):
        "Persist settings via the configuration object"
        self.__configuration.data_path = self.__data_path
        self.__configuration.http_proxy = self.__http_proxy
        self.__configuration.tags = self.__tags
        self.__configuration.url = self.__url
        self.__configuration.ping_url = self.__ping_url
        self.__configuration.account_name = self.__account_name
        self.__configuration.registration_password = \
            self.__registration_password
        self.__configuration.computer_title = self.__computer_title
        self.__configuration.https_proxy = self.__https_proxy
        self.__configuration.ping_url = self.__ping_url
        self.__configuration.write()
        self.__modified = False<|MERGE_RESOLUTION|>--- conflicted
+++ resolved
@@ -43,11 +43,7 @@
 
     def default_hosted(self):
         """
-<<<<<<< HEAD
-        Set L{server_host_name} in a recoverable fashion when switching from
-=======
         Set L{server_host_name} in a recoverable fashion when switching from 
->>>>>>> 23715dc4
         dedicated to hosted.
         """
         if self.__server_host_name != self.HOSTED_HOST_NAME:
