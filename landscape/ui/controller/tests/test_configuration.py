from landscape.tests.helpers import LandscapeTest
from landscape.ui.controller.configuration import (
    ConfigController, ConfigControllerLockError)
from landscape.configuration import LandscapeSetupConfiguration


class ConfigControllerTest(LandscapeTest):

    def setUp(self):
        super(ConfigControllerTest, self).setUp()
        config = "[client]"
        config += "data_path = /var/lib/landscape/client\n"
        config += "http_proxy = http://proxy.localdomain:3192\n"
        config += "tags = a_tag\n"
        config += "url = https://landscape.canonical.com/message-system\n"
        config += "account_name = foo\n"
        config += "registration_password = bar\n"
        config += "computer_title = baz\n"
        config += "https_proxy = https://proxy.localdomain:6192\n"
        config += "ping_url = http://landscape.canonical.com/ping\n"
        self.config_filename = self.makeFile(config)

        class MyLandscapeSetupConfiguration(LandscapeSetupConfiguration):
            default_config_filenames = [self.config_filename]

        self.config = MyLandscapeSetupConfiguration()
        self.controller = ConfigController(self.config)

    def test_init(self):
        """
        Test that when we create a controller it has initial state read in
        directly from the configuration file.
        """
        self.controller.load()
        self.assertEqual(self.controller.data_path,
                         "/var/lib/landscape/client/")
        self.assertEqual(self.controller.http_proxy,
                         "http://proxy.localdomain:3192")
        self.assertEqual(self.controller.tags, "a_tag")
        self.assertEqual(self.controller.url,
                         "https://landscape.canonical.com/message-system")
        self.assertEqual(self.controller.account_name, "foo")
        self.assertEqual(self.controller.registration_password, "bar")
        self.assertEqual(self.controller.computer_title, "baz")
        self.assertEqual(self.controller.https_proxy,
                         "https://proxy.localdomain:6192")
        self.assertEqual(self.controller.ping_url,
                         "http://landscape.canonical.com/ping")
        self.assertEqual(self.controller.server_host_name,
                         "landscape.canonical.com")

    def test_set_server_hostname(self):
        """
        Test we can set the server_hostname correctly, and derive L{url} and
        L{ping_url} from it.
        """
        self.controller.load()
        self.assertEqual(self.controller.url,
                         "https://landscape.canonical.com/message-system")
        self.assertEqual(self.controller.ping_url,
                         "http://landscape.canonical.com/ping")
        self.assertEqual(self.controller.server_host_name,
                         "landscape.canonical.com")
        new_server_host_name = "landscape.localdomain"
        self.controller.server_host_name = new_server_host_name
        self.assertEqual(self.controller.server_host_name,
                         new_server_host_name)
        self.assertEqual(self.controller.url,
                         "https://landscape.localdomain/message-system")
        self.assertEqual(self.controller.ping_url,
                         "http://landscape.localdomain/ping")

    def test_setting_server_host_name_also_sets_hosted(self):
        """
        Test that when we set the L{server_host_name} the L{hosted} value is
        also derived.
        """
        self.controller.load()
        self.assertTrue(self.controller.hosted)
        self.controller.server_host_name = "landscape.localdomain"
        self.assertFalse(self.controller.hosted)
        self.controller.server_host_name = "landscape.canonical.com"
        self.assertTrue(self.controller.hosted)

    def test_set_account_name(self):
        """
        Test that we can set the L{account_name} property.
        """
        self.controller.load()
        self.assertEqual(self.controller.account_name, "foo")
        self.controller.account_name = "shoe"
        self.assertEqual(self.controller.account_name, "shoe")

    def test_set_registration_password(self):
        """
        Test that we can set the L{registration_password} property.
        """
        self.controller.load()
        self.assertEquals(self.controller.registration_password, "bar")
        self.controller.registration_password = "nucker"
        self.assertEquals(self.controller.registration_password, "nucker")

    def test_revert(self):
        """
        Test that we can revert the controller to it's initial state.
        """
        self.controller.load()
        self.assertEqual(self.controller.server_host_name,
                         "landscape.canonical.com")
        self.controller.server_host_name = "landscape.localdomain"
        self.assertEqual(self.controller.server_host_name,
                         "landscape.localdomain")
        self.controller.revert()
        self.assertEqual(self.controller.server_host_name,
                         "landscape.canonical.com")

    def test_is_modified(self):
        """
        Test that we can determine when something has been modified.
        """
        self.controller.load()
        self.assertFalse(self.controller.is_modified)
        self.controller.server_host_name = "bing.bang.a.bang"
        self.assertTrue(self.controller.is_modified)
        self.controller.revert()
        self.assertFalse(self.controller.is_modified)
        self.controller.account_name = "soldierBlue"
        self.assertTrue(self.controller.is_modified)
        self.controller.revert()
        self.assertFalse(self.controller.is_modified)
        self.controller.registration_password = "HesAnIndianCowboyInTheRodeo"
        self.assertTrue(self.controller.is_modified)

    def test_commit(self):
        """
        Test that we can write configuration settings back to the config file.
        """
        self.controller.load()
        self.assertEqual(self.controller.server_host_name,
                         "landscape.canonical.com")
        self.controller.server_host_name = "landscape.localdomain"
        self.assertEqual(self.controller.server_host_name,
                         "landscape.localdomain")
        self.controller.commit()
        self.assertEqual(self.controller.server_host_name,
                         "landscape.localdomain")
        self.controller.revert()
        self.assertEqual(self.controller.server_host_name,
                         "landscape.localdomain")

    def test_lock(self):
        """
        Test that we can lock out updates.
        """
        self.controller.load()
        self.controller.lock()
        self.assertRaises(ConfigControllerLockError, setattr, self.controller,
                          "server_host_name", "faily.fail.com")
        self.assertFalse(self.controller.is_modified)
        self.controller.unlock()
        self.controller.server_host_name = "successy.success.org"
        self.assertTrue(self.controller.is_modified)

        self.controller.revert()
        self.assertFalse(self.controller.is_modified)

        self.controller.lock()
        self.assertRaises(ConfigControllerLockError,
                          setattr,
                          self.controller,
                          "account_name",
                          "Failbert")
        self.assertFalse(self.controller.is_modified)
        self.controller.unlock()
        self.assertFalse(self.controller.is_modified)
        self.controller.account_name = "Winbob"
        self.assertTrue(self.controller.is_modified)

        self.controller.revert()
        self.assertFalse(self.controller.is_modified)

        self.controller.lock()
        self.assertRaises(ConfigControllerLockError,
                          setattr,
                          self.controller,
                          "registration_password",
                          "I Fail")
        self.assertFalse(self.controller.is_modified)
        self.controller.unlock()
        self.assertFalse(self.controller.is_modified)
        self.controller.registration_password = "I Win"
        self.assertTrue(self.controller.is_modified)

    def test_defaulting(self):
        """
        Test we set the correct values when switching between hosted and
        dedicated.
        """
        self.makeFile("", path=self.config_filename)  # empty the config file
        self.controller.load()
        self.assertEqual(self.controller.account_name, None)
        self.assertEqual(self.controller.registration_password, None)
        self.assertEqual(self.controller.server_host_name,
                         "landscape.canonical.com")
<<<<<<< HEAD
        controller.account_name = "Bungle"
        controller.default_dedicated()
        self.assertEqual(controller.account_name, "standalone")
        self.assertEqual(controller.registration_password, None)
        self.assertEqual(controller.server_host_name, "landscape.localdomain")
        controller.default_hosted()
        self.assertEqual(controller.account_name, "Bungle")
        self.assertEqual(controller.registration_password, None)
        self.assertEqual(controller.server_host_name,
=======
        self.controller.default_dedicated()
        self.assertEqual(self.controller.account_name, None)
        self.assertEqual(self.controller.registration_password, None)
        self.assertEqual(self.controller.server_host_name,
                         "landscape.localdomain")
        self.controller.default_hosted()
        self.assertEqual(self.controller.account_name, None)
        self.assertEqual(self.controller.registration_password, None)
        self.assertEqual(self.controller.server_host_name,
>>>>>>> d833e6e9
                         "landscape.canonical.com")
        self.controller.default_dedicated()
        self.controller.server_host_name = "test.machine"
        self.controller.default_dedicated()
        self.assertEqual(self.controller.server_host_name, "test.machine")
        self.controller.default_hosted()
        self.assertEqual(self.controller.server_host_name,
                         "landscape.canonical.com")
        self.controller.default_dedicated()
        self.assertEqual(self.controller.server_host_name, "test.machine")<|MERGE_RESOLUTION|>--- conflicted
+++ resolved
@@ -202,27 +202,15 @@
         self.assertEqual(self.controller.registration_password, None)
         self.assertEqual(self.controller.server_host_name,
                          "landscape.canonical.com")
-<<<<<<< HEAD
-        controller.account_name = "Bungle"
-        controller.default_dedicated()
-        self.assertEqual(controller.account_name, "standalone")
-        self.assertEqual(controller.registration_password, None)
-        self.assertEqual(controller.server_host_name, "landscape.localdomain")
-        controller.default_hosted()
-        self.assertEqual(controller.account_name, "Bungle")
-        self.assertEqual(controller.registration_password, None)
-        self.assertEqual(controller.server_host_name,
-=======
-        self.controller.default_dedicated()
-        self.assertEqual(self.controller.account_name, None)
+        self.controller.account_name = "Bungle"
+        self.controller.default_dedicated()
+        self.assertEqual(self.controller.account_name, "standalone")
         self.assertEqual(self.controller.registration_password, None)
-        self.assertEqual(self.controller.server_host_name,
-                         "landscape.localdomain")
+        self.assertEqual(self.controller.server_host_name, "landscape.localdomain")
         self.controller.default_hosted()
         self.assertEqual(self.controller.account_name, None)
         self.assertEqual(self.controller.registration_password, None)
         self.assertEqual(self.controller.server_host_name,
->>>>>>> d833e6e9
                          "landscape.canonical.com")
         self.controller.default_dedicated()
         self.controller.server_host_name = "test.machine"
