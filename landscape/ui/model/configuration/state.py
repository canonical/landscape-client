--- conflicted
+++ resolved
@@ -115,13 +115,8 @@
                     "returned from the first index was %s." %
                     sub_dict.__class__.__name__)
             return sub_dict.get(args[1], None)
-<<<<<<< HEAD
         else:
             if args[0] in (MANAGEMENT_TYPE, COMPUTER_TITLE):
-=======
-        else:  # we looking for a leaf at the root
-            if args[0] in (IS_HOSTED, COMPUTER_TITLE):
->>>>>>> 7a9c31dc
                 return self._data.get(args[0], None)
             else:
                 raise KeyError("Key [%s] is invalid. " % args[0])
