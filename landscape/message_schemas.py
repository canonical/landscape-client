--- conflicted
+++ resolved
@@ -119,15 +119,13 @@
     "ring-id": utf8,
     })
 
-<<<<<<< HEAD
+SWIFT_DEVICE_INFO = Message("swift-device-info", {
+    "swift-device-info": List(KeyDict({"device": utf8, "mounted": Bool()}))
+    })
+
 KEYSTONE_TOKEN = Message("keystone-token", {
     "data": Any(String(), Constant(None))
 })
-=======
-SWIFT_DEVICE_INFO = Message("swift-device-info", {
-    "swift-device-info": List(KeyDict({"device": utf8, "mounted": Bool()}))
-    })
->>>>>>> 5ab3d457
 
 MEMORY_INFO = Message("memory-info", {
     "memory-info": List(Tuple(Float(), Int(), Int())),
@@ -439,9 +437,5 @@
                CUSTOM_GRAPH, REBOOT_REQUIRED, APT_PREFERENCES, EUCALYPTUS_INFO,
                EUCALYPTUS_INFO_ERROR, NETWORK_DEVICE, NETWORK_ACTIVITY,
                REBOOT_REQUIRED_INFO, UPDATE_MANAGER_INFO, CPU_USAGE,
-<<<<<<< HEAD
-               CEPH_USAGE, KEYSTONE_TOKEN]:
-=======
-               CEPH_USAGE, SWIFT_DEVICE_INFO]:
->>>>>>> 5ab3d457
+               CEPH_USAGE, SWIFT_DEVICE_INFO, KEYSTONE_TOKEN]:
     message_schemas[schema.type] = schema