--- conflicted
+++ resolved
@@ -447,10 +447,5 @@
                EUCALYPTUS_INFO_ERROR, NETWORK_DEVICE, NETWORK_ACTIVITY,
                REBOOT_REQUIRED_INFO, UPDATE_MANAGER_INFO, CPU_USAGE,
                CEPH_USAGE, SWIFT_USAGE, SWIFT_DEVICE_INFO, KEYSTONE_TOKEN,
-<<<<<<< HEAD
                CHANGE_HA_SERVICE, JUJU_UNITS_INFO, CLOUD_METADATA]:
-    message_schemas[schema.type] = schema
-=======
-               CHANGE_HA_SERVICE, JUJU_INFO, JUJU_UNITS_INFO, CLOUD_METADATA]:
-    message_schemas.append(schema)
->>>>>>> 1617f2e5
+    message_schemas.append(schema)