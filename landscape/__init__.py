--- conflicted
+++ resolved
@@ -1,10 +1,5 @@
-<<<<<<< HEAD
-DEBIAN_REVISION = "-0ubuntu0.9.10.0"
-UPSTREAM_VERSION = "1.4.0"
-=======
 DEBIAN_REVISION = ""
 UPSTREAM_VERSION = "1.4.4"
->>>>>>> ada3fd30
 VERSION = "%s%s" % (UPSTREAM_VERSION, DEBIAN_REVISION)
 
 # The "server-api" field of outgoing messages will be set to this value, and
