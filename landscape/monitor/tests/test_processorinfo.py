--- conflicted
+++ resolved
@@ -53,12 +53,7 @@
         plugin = ProcessorInfo()
         self.monitor.add(plugin)
         plugin.run()
-<<<<<<< HEAD
-        cpu_scope = ["cpu"]
-        self.reactor.fire("resynchronize", cpu_scope)
-=======
         self.reactor.fire("resynchronize", scopes=["cpu"])
->>>>>>> 2ac6eba6
         plugin.run()
         messages = self.mstore.get_pending_messages()
         self.assertEqual(len(messages), 2)
