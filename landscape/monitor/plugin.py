--- conflicted
+++ resolved
@@ -24,12 +24,8 @@
             self._persist = None
 
     def _reset(self):
-<<<<<<< HEAD
-        self.registry.persist.remove(self.persist_name)
-=======
         if self.persist_name is not None:
             self.registry.persist.remove(self.persist_name)
->>>>>>> 2ac6eba6
 
     @property
     def persist(self):
