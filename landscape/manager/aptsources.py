import glob
import os
<<<<<<< HEAD
import pwd
import grp
=======
import shutil
>>>>>>> f8bab3ca
import tempfile

from twisted.internet.defer import succeed

from landscape.lib.twisted_util import spawn_process

from landscape.manager.plugin import ManagerPlugin, SUCCEEDED, FAILED
from landscape.package.reporter import find_reporter_command


class ProcessError(Exception):
    """Exception raised when running a process fails."""


class AptSources(ManagerPlugin):
    """A plugin managing sources.list content."""

    SOURCES_LIST = "/etc/apt/sources.list"
    SOURCES_LIST_D = "/etc/apt/sources.list.d"

    def register(self, registry):
        super(AptSources, self).register(registry)
        registry.register_message(
            "apt-sources-replace", self._wrap_handle_repositories)

    def _run_process(self, command, args, env={}, path=None, uid=None, gid=None):
        """
        Run the process in an asynchronous fashion, to be overriden in tests.
        """
        return spawn_process(command, args, env=env, path=path, uid=uid, gid=gid)

    def _wrap_handle_repositories(self, message):
        """
        Wrap C{_handle_repositories} to generate an activity result based on
        the returned value.
        """
        deferred = self._handle_repositories(message)

        operation_result = {"type": "operation-result",
                            "operation-id": message["operation-id"]}

        def success(ignored):
            operation_result["status"] = SUCCEEDED
            return operation_result

        def fail(failure):
            operation_result["status"] = FAILED
            text = "%s: %s" % (failure.type.__name__, failure.value)
            operation_result["result-text"] = text
            return operation_result

        deferred.addCallbacks(success, fail)
        deferred.addBoth(lambda result:
                         self.manager.broker.send_message(result, urgent=True))

    def _handle_process_error(self, result):
        """
        Turn a failed process command (code != 0) to a C{ProcessError}.
        """
        out, err, code = result
        if code:
            raise ProcessError("%s\n%s" % (out, err))

    def _handle_process_failure(self, failure):
        """
        Turn a signaled process command to a C{ProcessError}.
        """
        if not failure.check(ProcessError):
            out, err, signal = failure.value
            raise ProcessError("%s\n%s" % (out, err))
        else:
            return failure

    def _remove_and_continue(self, passthrough, path):
        """
        Remove the temporary file created for the process, and forward the
        result.
        """
        os.unlink(path)
        return passthrough

    def _handle_repositories(self, message):
        """
        Handle a list of repositories to set on the machine.

        The format is the following:

        {"sources": [
          {"name": "repository-name",
           "content":
              "deb http://archive.ubuntu.com/ubuntu/ maverick main\n\
              "deb-src http://archive.ubuntu.com/ubuntu/ maverick main"}
          {"name": "repository-name-dev",
           "content":
              "deb http://archive.ubuntu.com/ubuntu/ maverick universe\n\
              "deb-src http://archive.ubuntu.com/ubuntu/ maverick universe"}],
         "gpg-keys": ["-----BEGIN PGP PUBLIC KEY BLOCK-----\n\
                      XXXX
                      -----END PGP PUBLIC KEY BLOCK-----",
                      "-----BEGIN PGP PUBLIC KEY BLOCK-----\n\
                      YYY
                      -----END PGP PUBLIC KEY BLOCK-----"]}
        """
        deferred = succeed(None)
        for key in message["gpg-keys"]:
            fd, path = tempfile.mkstemp()
            os.close(fd)
            key_file = file(path, "w")
            key_file.write(key)
            key_file.close()
            deferred.addCallback(
                lambda ignore, path=path:
                    self._run_process("/usr/bin/apt-key", ["add", path]))
            deferred.addCallback(self._handle_process_error)
            deferred.addBoth(self._remove_and_continue, path)
        deferred.addErrback(self._handle_process_failure)
        return deferred.addCallback(
            self._handle_sources, message["sources"])

    def _handle_sources(self, ignored, sources):
        """Handle sources repositories."""
        fd, path = tempfile.mkstemp()
        os.close(fd)
        new_sources = file(path, "w")
        for line in file(self.SOURCES_LIST):
            stripped_line = line.strip()
            if not stripped_line or stripped_line.startswith("#"):
                new_sources.write(line)
            else:
                new_sources.write("#%s" % line)
        new_sources.close()

        original_stat = os.stat(self.SOURCES_LIST)
        shutil.move(path, self.SOURCES_LIST)
        os.chmod(self.SOURCES_LIST, original_stat.st_mode)
        os.chown(self.SOURCES_LIST, original_stat.st_uid, original_stat.st_gid)

        for filename in glob.glob(os.path.join(self.SOURCES_LIST_D, "*.list")):
            shutil.move(filename, "%s.save" % filename)

        for source in sources:
            filename = os.path.join(self.SOURCES_LIST_D,
                                    "landscape-%s.list" % source["name"])
            sources_file = file(filename, "w")
            sources_file.write(source["content"])
            sources_file.close()
            os.chmod(filename, 0644)
        return self._run_reporter()

    def _run_reporter(self):
        """Once the repositories are modified, trigger a reporter run."""
        reporter = find_reporter_command()

        # Force a smart-update run, because the sources.list has changed
        args = ["--force-smart-update"]

        if self.registry.config.config is not None:
            args.append("--config=%s" % self.registry.config.config)

        if os.getuid() == 0:
            uid = pwd.getpwnam("landscape").pw_uid
            gid = grp.getgrnam("landscape").gr_gid
        else:
            uid = None
            gid = None
        return self._run_process(reporter, args, uid=uid, gid=gid)<|MERGE_RESOLUTION|>--- conflicted
+++ resolved
@@ -1,11 +1,8 @@
 import glob
 import os
-<<<<<<< HEAD
 import pwd
 import grp
-=======
 import shutil
->>>>>>> f8bab3ca
 import tempfile
 
 from twisted.internet.defer import succeed
