import sys

from logging import exception

from landscape.log import format_object
from landscape.plugin import Plugin, BrokerClientPluginRegistry, BrokerPlugin
from landscape.manager.store import ManagerStore
from landscape.lib.dbus_util import method
from landscape.broker.client import BrokerClient

# Protocol messages! Same constants are defined in the server.
FAILED = 5
SUCCEEDED = 6

SERVICE = "com.canonical.landscape.manager"


BUS_NAME = "com.canonical.landscape.Manager"
OBJECT_PATH = "/com/canonical/landscape/Manager"
IFACE_NAME = BUS_NAME


class ManagerDBusObject(BrokerPlugin):
    """A DBUS object which provides an interface to the Landscape Manager."""

    bus_name = BUS_NAME
    object_path = OBJECT_PATH

    ping = method(IFACE_NAME)(BrokerPlugin.ping)
    exit = method(IFACE_NAME)(BrokerPlugin.exit)
    message = method(IFACE_NAME)(BrokerPlugin.message)


class ManagerPluginRegistry(BrokerClientPluginRegistry):
    """Central point of integration for the Landscape Manager."""

    def __init__(self, broker, reactor, config, bus=None, store_filename=None):
        super(ManagerPluginRegistry, self).__init__(broker)
        self.reactor = reactor
        self.config = config
        self.bus = bus
        if store_filename:
            self.store = ManagerStore(store_filename)
        else:
            self.store = None


class ManagerPlugin(Plugin):

    def call_with_operation_result(self, message, callable, *args, **kwargs):
        """Send an operation-result message after calling C{callable}.

        If the function returns normally, an operation-result
        indicating success will be sent.  If the function raises an
        exception, an operation-result indicating failure will be
        sent.

        @param message: The original message.
        @param callable: The function to call to handle the message.
            C{args} and C{kwargs} are passed to it.
        """
        try:
            text = callable(*args, **kwargs)
        except:
            status = FAILED
            cls, obj = sys.exc_info()[:2]
            text = "%s: %s" % (cls.__name__, obj)
            exception("Error occured running message handler %s "
                      "with args %r %r.",
                      format_object(callable), args, kwargs)
        else:
            status = SUCCEEDED
        operation_result = {"type": "operation-result", "status": status,
                            "operation-id": message["operation-id"]}
        if text:
            operation_result["result-text"] = text
        return self.registry.broker.send_message(operation_result, urgent=True)


class Manager(BrokerClient):
    """Central point of integration for the Landscape Manager."""

<<<<<<< HEAD
=======
    name = "manager"

>>>>>>> 39b08622
    def __init__(self, reactor, config):
        super(Manager, self).__init__(reactor)
        self.reactor = reactor
        self.config = config
        self.store = ManagerStore(self.config.store_filename)<|MERGE_RESOLUTION|>--- conflicted
+++ resolved
@@ -80,11 +80,8 @@
 class Manager(BrokerClient):
     """Central point of integration for the Landscape Manager."""
 
-<<<<<<< HEAD
-=======
     name = "manager"
 
->>>>>>> 39b08622
     def __init__(self, reactor, config):
         super(Manager, self).__init__(reactor)
         self.reactor = reactor
