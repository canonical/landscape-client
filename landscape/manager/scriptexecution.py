"""
Functionality for running arbitrary shell scripts.

@var ALL_USERS: A token indicating all users should be allowed.
"""
import os
import pwd
import tempfile
import operator
import shutil

from twisted.internet.protocol import ProcessProtocol
from twisted.internet.defer import Deferred, fail
from twisted.internet.error import ProcessDone

from landscape.lib.scriptcontent import build_script
from landscape.manager.manager import ManagerPlugin, SUCCEEDED, FAILED


ALL_USERS = object()
TIMEOUT_RESULT = 102
PROCESS_FAILED_RESULT = 103
# The name "UBUNTU" is used in the variable name due to the fact that the path
# is Ubuntu-specific, taken from /etc/login.defs.
UBUNTU_PATH = "/usr/local/sbin:/usr/local/bin:/usr/sbin:/usr/bin:/sbin:/bin"


def get_user_info(username=None):
    uid = None
    gid = None
    path = None
    if username is not None:
        info = pwd.getpwnam(username)
        uid = info.pw_uid
        gid = info.pw_gid
        path = info.pw_dir
        if not os.path.exists(path):
            path = "/"
    return (uid, gid, path)


class ProcessTimeLimitReachedError(Exception):
    """
    Raised when a process has been running for too long.

    @ivar data: The data that the process printed before reaching the time
        limit.
    """

    def __init__(self, data):
        self.data = data


class ProcessFailedError(Exception):
    """Raised when a process exits with a non-0 exit code.

    @ivar data: The data that the process printed before reaching the time
        limit.
    """

    def __init__(self, data):
        self.data = data


class ScriptRunnerMixin(object):

    def __init__(self, process_factory=None):
        """
        @param process_factory: The L{IReactorProcess} provider to run the
            process with.
        """
        if process_factory is None:
            from twisted.internet import reactor as process_factory
        self.process_factory = process_factory

    def is_user_allowed(self, user):
        allowed_users = self.registry.config.get_allowed_script_users()
        return allowed_users == ALL_USERS or user in allowed_users

    def get_pwd_infos(self, user):
        uid = None
        gid = None
        path = None
        if user is not None:
            info = pwd.getpwnam(user)
            uid = info.pw_uid
            gid = info.pw_gid
            path = info.pw_dir
            if not os.path.exists(path):
                path = "/"
        return uid, gid, path

    def write_script_file(self, script_file, filename, shell, code, uid, gid):
        # Chown and chmod it before we write the data in it - the script may
        # have sensitive content
        # It would be nice to use fchown(2) and fchmod(2), but they're not
        # available in python and using it with ctypes is pretty tedious, not
        # to mention we can't get errno.
        os.chmod(filename, 0700)
        if uid is not None:
            os.chown(filename, uid, gid)
        script_file.write(build_script(shell, code))
        script_file.close()

    def _run_script(self, filename, uid, gid, path, env, time_limit):
        pp = ProcessAccumulationProtocol(
            self.registry.reactor, self.size_limit)
        self.process_factory.spawnProcess(
            pp, filename, uid=uid, gid=gid, path=path, env=env)
        if time_limit is not None:
            pp.schedule_cancel(time_limit)
        return pp.result_deferred


class ScriptExecutionPlugin(ManagerPlugin, ScriptRunnerMixin):
    """A plugin which allows execution of arbitrary shell scripts.

    @ivar size_limit: The number of bytes at which to truncate process output.
    """

    size_limit = 500000

    def register(self, registry):
        super(ScriptExecutionPlugin, self).register(registry)
        registry.register_message(
            "execute-script", self._handle_execute_script)

    def _respond(self, status, data, opid, result_code=None):
        message =  {"type": "operation-result",
                    "status": status,
                    "result-text": data,
                    "operation-id": opid}
        if result_code:
            message["result-code"] = result_code
        return self.registry.broker.send_message(message, True)

    def _handle_execute_script(self, message):
        opid = message["operation-id"]
        try:
            user = message["username"]
            if not self.is_user_allowed(user):
                return self._respond(
                    FAILED,
                    u"Scripts cannot be run as user %s." % (user,),
                    opid)

            d = self.run_script(message["interpreter"], message["code"],
                                time_limit=message["time-limit"],
                                user=user, attachments=message["attachments"])
            d.addCallback(self._respond_success, opid)
            d.addErrback(self._respond_failure, opid)
            return d
        except Exception, e:
            self._respond(FAILED, self._format_exception(e), opid)
            raise

    def _format_exception(self, e):
        return u"%s: %s" % (e.__class__.__name__, e)

    def _respond_success(self, data, opid):
        return self._respond(SUCCEEDED, data, opid)

    def _respond_failure(self, failure, opid):
        code = None
        if failure.check(ProcessTimeLimitReachedError):
            code = TIMEOUT_RESULT
        elif failure.check(ProcessFailedError):
            code = PROCESS_FAILED_RESULT
        if code is not None:
            return self._respond(FAILED, failure.value.data, opid, code)
        else:
            return self._respond(FAILED, str(failure), opid)

    def run_script(self, shell, code, user=None, time_limit=None,
                   attachments=None):
        """
        Run a script based on a shell and the code.

        A file will be written with #!<shell> as the first line, as executable,
        and run as the given user.

        XXX: Handle the 'reboot' and 'killall landscape-client' commands
        gracefully.

        @param shell: The interpreter to use.
        @param code: The code to run.
        @param user: The username to run the process as.
        @param time_limit: The number of seconds to allow the process to run
            before killing it and failing the returned Deferred with a
            L{ProcessTimeLimitReachedError}.
        @param attachments: C{dict} of filename/data attached to the script.

        @return: A deferred that will fire with the data printed by the process
            or fail with a L{ProcessTimeLimitReachedError}.
        """
        if not os.path.exists(shell.split()[0]):
            return fail(
                ProcessFailedError("Unknown interpreter: '%s'" % shell))
<<<<<<< HEAD

        uid, gid, path = self.get_pwd_infos(user)

        fd, filename = tempfile.mkstemp()
        script_file = os.fdopen(fd, "w")
        self.write_script_file(script_file, filename, shell, code, uid, gid)

        env = {}
=======
        uid, gid, path = get_user_info(user)
        fd, filename = tempfile.mkstemp()
        script_file = os.fdopen(fd, "w")
        # Chown and chmod it before we write the data in it - the script may
        # have sensitive content
        # It would be nice to use fchown(2) and fchmod(2), but they're not
        # available in python and using it with ctypes is pretty tedious, not
        # to mention we can't get errno.
        os.chmod(filename, 0700)
        if uid is not None:
            os.chown(filename, uid, gid)
        script_file.write(
            "#!%s\n%s" % (shell.encode("utf-8"), code.encode("utf-8")))
        script_file.close()
        env = {
            "PATH": UBUNTU_PATH,
            "USER": user or "",
            "HOME": path or "",
            }
>>>>>>> 8fc03f16
        attachment_dir = ""
        old_umask = os.umask(0022)
        try:
            if attachments:
                attachment_dir = tempfile.mkdtemp()
                env["LANDSCAPE_ATTACHMENTS"] = attachment_dir
                for attachment_filename, data in attachments.iteritems():
                    full_filename = os.path.join(
                        attachment_dir, attachment_filename)
                    attachment = file(full_filename, "wb")
                    os.chmod(full_filename, 0600)
                    if uid is not None:
                        os.chown(full_filename, uid, gid)
                    attachment.write(data)
                    attachment.close()
                os.chmod(attachment_dir, 0700)
                if uid is not None:
                    os.chown(attachment_dir, uid, gid)

            result = self._run_script(
                filename, uid, gid, path, env, time_limit)
            return result.addBoth(
                self._remove_script, filename, attachment_dir, old_umask)
        except:
            os.umask(old_umask)
            raise

    def _remove_script(self, result, filename, attachment_dir, old_umask):
        try:
            os.unlink(filename)
        except:
            pass
        if attachment_dir:
            try:
                shutil.rmtree(attachment_dir)
            except:
                pass
        os.umask(old_umask)
        return result


class ProcessAccumulationProtocol(ProcessProtocol):
    """A ProcessProtocol which accumulates output.

    @ivar size_limit: The number of bytes at which to truncate output.
    """

    def __init__(self, reactor, size_limit):
        self.data = []
        self.result_deferred = Deferred()
        self._cancelled = False
        self.size_limit = size_limit
        self.reactor = reactor
        self._scheduled_cancel = None

    def schedule_cancel(self, time_limit):
        self._scheduled_cancel = self.reactor.call_later(
            time_limit, self._cancel)

    def childDataReceived(self, fd, data):
        """Some data was received from the child.

        Add it to our buffer, as long as it doesn't go over L{size_limit}
        bytes.
        """
        current_size = reduce(operator.add, map(len, self.data), 0)
        self.data.append(data[:self.size_limit - current_size])

    def processEnded(self, reason):
        """Fire back the deferred.

        The deferred will be fired with the string of data received from the
        subprocess, or if the subprocess was cancelled, a
        L{ProcessTimeLimitReachedError} will be fired with data accumulated so
        far.
        """
        data = "".join(self.data)
        if self._cancelled:
            self.result_deferred.errback(ProcessTimeLimitReachedError(data))
        else:
            if self._scheduled_cancel is not None:
                scheduled = self._scheduled_cancel
                self._scheduled_cancel = None
                self.reactor.cancel_call(scheduled)

            if reason.check(ProcessDone):
                self.result_deferred.callback(data)
            else:
                self.result_deferred.errback(ProcessFailedError(data))

    def _cancel(self):
        """
        Close filedescriptors, kill the process, and indicate that a
        L{ProcessTimeLimitReachedError} should be fired on the deferred.
        """
        # Sometimes children of the shell we're killing won't die unless their
        # file descriptors are closed! For example, if /bin/sh -c "cat" is the
        # process, "cat" won't die when we kill its shell. I'm not sure if this
        # is really sufficient: maybe there's a way we can walk over all
        # children of the process we started and kill them all.
        for i in (0, 1, 2):
            self.transport.closeChildFD(i)
        self.transport.signalProcess("KILL")
        self._cancelled = True


class ScriptExecution(ManagerPlugin):
    """
    Meta-plugin wrapping ScriptExecutionPlugin and CustomGraphPlugin.
    """

    def __init__(self):
        from landscape.manager.customgraph import CustomGraphPlugin
        self._script_execution = ScriptExecutionPlugin()
        self._custom_graph = CustomGraphPlugin()

    def register(self, registry):
        super(ScriptExecution, self).register(registry)
        self._script_execution.register(registry)
        self._custom_graph.register(registry)

    def exchange(self, urgent=False):
        self._custom_graph.exchange(urgent)<|MERGE_RESOLUTION|>--- conflicted
+++ resolved
@@ -77,19 +77,6 @@
         allowed_users = self.registry.config.get_allowed_script_users()
         return allowed_users == ALL_USERS or user in allowed_users
 
-    def get_pwd_infos(self, user):
-        uid = None
-        gid = None
-        path = None
-        if user is not None:
-            info = pwd.getpwnam(user)
-            uid = info.pw_uid
-            gid = info.pw_gid
-            path = info.pw_dir
-            if not os.path.exists(path):
-                path = "/"
-        return uid, gid, path
-
     def write_script_file(self, script_file, filename, shell, code, uid, gid):
         # Chown and chmod it before we write the data in it - the script may
         # have sensitive content
@@ -196,36 +183,16 @@
         if not os.path.exists(shell.split()[0]):
             return fail(
                 ProcessFailedError("Unknown interpreter: '%s'" % shell))
-<<<<<<< HEAD
-
-        uid, gid, path = self.get_pwd_infos(user)
-
+        uid, gid, path = get_user_info(user)
         fd, filename = tempfile.mkstemp()
         script_file = os.fdopen(fd, "w")
         self.write_script_file(script_file, filename, shell, code, uid, gid)
 
-        env = {}
-=======
-        uid, gid, path = get_user_info(user)
-        fd, filename = tempfile.mkstemp()
-        script_file = os.fdopen(fd, "w")
-        # Chown and chmod it before we write the data in it - the script may
-        # have sensitive content
-        # It would be nice to use fchown(2) and fchmod(2), but they're not
-        # available in python and using it with ctypes is pretty tedious, not
-        # to mention we can't get errno.
-        os.chmod(filename, 0700)
-        if uid is not None:
-            os.chown(filename, uid, gid)
-        script_file.write(
-            "#!%s\n%s" % (shell.encode("utf-8"), code.encode("utf-8")))
-        script_file.close()
         env = {
             "PATH": UBUNTU_PATH,
             "USER": user or "",
             "HOME": path or "",
             }
->>>>>>> 8fc03f16
         attachment_dir = ""
         old_umask = os.umask(0022)
         try:
