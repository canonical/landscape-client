"""
Functionality for running arbitrary shell scripts.

@var ALL_USERS: A token indicating all users should be allowed.
"""
import os
import pwd
import tempfile
import shutil

from twisted.internet.protocol import ProcessProtocol
from twisted.internet.defer import (
    Deferred, fail, inlineCallbacks, returnValue, succeed)
from twisted.internet.error import ProcessDone
from twisted.python.compat import unicode, _PY3

from landscape import VERSION
from landscape.constants import UBUNTU_PATH
from landscape.lib.encoding import encode_if_needed
from landscape.lib.fetch import fetch_async, HTTPCodeError
from landscape.lib.persist import Persist
from landscape.lib.scriptcontent import build_script
from landscape.manager.plugin import ManagerPlugin, SUCCEEDED, FAILED


ALL_USERS = object()
TIMEOUT_RESULT = 102
PROCESS_FAILED_RESULT = 103
FETCH_ATTACHMENTS_FAILED_RESULT = 104


class UnknownUserError(Exception):
    pass


def get_user_info(username=None):
    uid = None
    gid = None
    path = None
    if username is not None:
        if _PY3:
            username_str = username
        else:
            username_str = encode_if_needed(username)
        try:
<<<<<<< HEAD
            # XXX: We have a situation with the system default encoding with
=======
            # XXX: We have a situation with the system default FS encoding with
>>>>>>> ebbdcbe0
            # Python 3 here: We have to pass a string to pwd.getpwnam(), but if
            # the default does not support unicode characters, a
            # UnicodeEncodeError will be thrown. This edge case can be harmful,
            # if the user was added with a less restrictive encoding active,
<<<<<<< HEAD
            # and is now retrieved with LC_ALL=C for example. This should only
            # be rarely the case. Alternatively, a different way of parsing
=======
            # and is now retrieved with LC_ALL=C for example, as it is during
            # automatic test runs. This should not be a problem under normal
            # circumstances. Alternatively, a different way of parsing
>>>>>>> ebbdcbe0
            # /etc/passwd would have to be implemented. A simple
            # locale.setlocale() to use UTF-8 was not successful.
            info = pwd.getpwnam(username_str)
        except (KeyError, UnicodeEncodeError):
            raise UnknownUserError(u"Unknown user '%s'" % username)
        uid = info.pw_uid
        gid = info.pw_gid
        path = info.pw_dir
        if not os.path.exists(path):
            path = "/"
    return (uid, gid, path)


class ProcessTimeLimitReachedError(Exception):
    """
    Raised when a process has been running for too long.

    @ivar data: The data that the process printed before reaching the time
        limit.
    """

    def __init__(self, data):
        self.data = data


class ProcessFailedError(Exception):
    """Raised when a process exits with a non-0 exit code.

    @ivar data: The data that the process printed before reaching the time
        limit.
    """

    def __init__(self, data, exit_code):
        self.data = data
        self.exit_code = exit_code


class UnknownInterpreterError(Exception):
    """Raised when the interpreter specified to run a script is invalid.

    @ivar interpreter: the interpreter specified for the script.
    """

    def __init__(self, interpreter):
        self.interpreter = interpreter
        Exception.__init__(self, self._get_message())

    def _get_message(self):
        return "Unknown interpreter: '%s'" % self.interpreter


class ScriptRunnerMixin(object):
    """
    @param process_factory: The L{IReactorProcess} provider to run the
        process with.
    """

    truncation_indicator = "\n**OUTPUT TRUNCATED**"

    def __init__(self, process_factory=None):
        if process_factory is None:
            from twisted.internet import reactor as process_factory
        self.process_factory = process_factory

    def is_user_allowed(self, user):
        allowed_users = self.registry.config.get_allowed_script_users()
        return allowed_users == ALL_USERS or user in allowed_users

    def write_script_file(self, script_file, filename, shell, code, uid, gid):
        # Chown and chmod it before we write the data in it - the script may
        # have sensitive content
        # It would be nice to use fchown(2) and fchmod(2), but they're not
        # available in python and using it with ctypes is pretty tedious, not
        # to mention we can't get errno.
        os.chmod(filename, 0o700)
        if uid is not None:
            os.chown(filename, uid, gid)

        script = build_script(shell, code)
        script = script.encode("utf-8")
        script_file.write(script)
        script_file.close()

    def _run_script(self, filename, uid, gid, path, env, time_limit):

        if uid == os.getuid():
            uid = None
        if gid == os.getgid():
            gid = None

        pp = ProcessAccumulationProtocol(
            self.registry.reactor, self.size_limit, self.truncation_indicator)
        self.process_factory.spawnProcess(
            pp, filename, uid=uid, gid=gid, path=path, env=env)
        if time_limit is not None:
            pp.schedule_cancel(time_limit)
        return pp.result_deferred


class ScriptExecutionPlugin(ManagerPlugin, ScriptRunnerMixin):
    """A plugin which allows execution of arbitrary shell scripts.

    @ivar size_limit: The number of bytes at which to truncate process output.
    """

    size_limit = 500000

    def register(self, registry):
        super(ScriptExecutionPlugin, self).register(registry)
        registry.register_message(
            "execute-script", self._handle_execute_script)

    def _respond(self, status, data, opid, result_code=None):
        if not isinstance(data, unicode):
            # Let's decode result-text, replacing non-printable
            # characters
            data = data.decode("utf-8", "replace")
        message = {"type": "operation-result",
                   "status": status,
                   "result-text": data,
                   "operation-id": opid}
        if result_code:
            message["result-code"] = result_code
        return self.registry.broker.send_message(
            message, self._session_id, True)

    def _handle_execute_script(self, message):
        opid = message["operation-id"]
        try:
            user = message["username"]
            if not self.is_user_allowed(user):
                return self._respond(
                    FAILED,
                    u"Scripts cannot be run as user %s." % (user,),
                    opid)
            server_supplied_env = message.get("env", None)

            d = self.run_script(message["interpreter"], message["code"],
                                time_limit=message["time-limit"], user=user,
                                attachments=message["attachments"],
                                server_supplied_env=server_supplied_env)
            d.addCallback(self._respond_success, opid)
            d.addErrback(self._respond_failure, opid)
            return d
        except Exception as e:
            self._respond(FAILED, self._format_exception(e), opid)
            raise

    def _format_exception(self, e):
        return u"%s: %s" % (e.__class__.__name__, e.args[0])

    def _respond_success(self, data, opid):
        return self._respond(SUCCEEDED, data, opid)

    def _respond_failure(self, failure, opid):
        code = None
        if failure.check(ProcessTimeLimitReachedError):
            code = TIMEOUT_RESULT
        elif failure.check(ProcessFailedError):
            code = PROCESS_FAILED_RESULT
        elif failure.check(HTTPCodeError):
            code = FETCH_ATTACHMENTS_FAILED_RESULT
            return self._respond(
                FAILED, str(failure.value), opid,
                FETCH_ATTACHMENTS_FAILED_RESULT)

        if code is not None:
            return self._respond(FAILED, failure.value.data, opid, code)
        else:
            return self._respond(FAILED, str(failure), opid)

    @inlineCallbacks
    def _save_attachments(self, attachments, uid, gid, computer_id, env):
        root_path = self.registry.config.url.rsplit("/", 1)[0] + "/attachment/"
        env["LANDSCAPE_ATTACHMENTS"] = attachment_dir = tempfile.mkdtemp()
        headers = {"User-Agent": "landscape-client/%s" % VERSION,
                   "Content-Type": "application/octet-stream",
                   "X-Computer-ID": computer_id}
        for filename, attachment_id in attachments.items():
            if isinstance(attachment_id, str):
                # Backward compatible behavior
                data = attachment_id.encode("utf-8")
                yield succeed(None)
            else:
                data = yield fetch_async(
                    "%s%d" % (root_path, attachment_id),
                    cainfo=self.registry.config.ssl_public_key,
                    headers=headers)
            full_filename = os.path.join(attachment_dir, filename)
            with open(full_filename, "wb") as attachment:
                os.chmod(full_filename, 0o600)
                if uid is not None:
                    os.chown(full_filename, uid, gid)
                attachment.write(data)
        os.chmod(attachment_dir, 0o700)
        if uid is not None:
            os.chown(attachment_dir, uid, gid)
        returnValue(attachment_dir)

    def run_script(self, shell, code, user=None, time_limit=None,
                   attachments=None, server_supplied_env=None):
        """
        Run a script based on a shell and the code.

        A file will be written with #!<shell> as the first line, as executable,
        and run as the given user.

        XXX: Handle the 'reboot' and 'killall landscape-client' commands
        gracefully.

        @param shell: The interpreter to use.
        @param code: The code to run.
        @param user: The username to run the process as.
        @param time_limit: The number of seconds to allow the process to run
            before killing it and failing the returned Deferred with a
            L{ProcessTimeLimitReachedError}.
        @param attachments: C{dict} of filename/data attached to the script.

        @return: A deferred that will fire with the data printed by the process
            or fail with a L{ProcessTimeLimitReachedError}.
        """
        if not os.path.exists(shell.split()[0]):
            return fail(
                UnknownInterpreterError(shell))

        uid, gid, path = get_user_info(user)

        fd, filename = tempfile.mkstemp()
        script_file = os.fdopen(fd, "wb")
        self.write_script_file(
            script_file, filename, shell, code, uid, gid)

        env = {"PATH": UBUNTU_PATH, "USER": user or "", "HOME": path or ""}
        if server_supplied_env:
            env.update(server_supplied_env)
        old_umask = os.umask(0o022)

        if attachments:
            persist = Persist(
                filename=os.path.join(self.registry.config.data_path,
                                      "broker.bpickle"))
            persist = persist.root_at("registration")
            computer_id = persist.get("secure-id")
            d = self._save_attachments(attachments, uid, gid, computer_id, env)
        else:
            d = succeed(None)

        def prepare_script(attachment_dir):

            return self._run_script(
                filename, uid, gid, path, env, time_limit)

        d.addCallback(prepare_script)
        return d.addBoth(self._cleanup, filename, env, old_umask)

    def _cleanup(self, result, filename, env, old_umask):
        try:
            os.unlink(filename)
        except:
            pass
        if "LANDSCAPE_ATTACHMENTS" in env:
            try:
                shutil.rmtree(env["LANDSCAPE_ATTACHMENTS"])
            except:
                pass
        os.umask(old_umask)
        return result


class ProcessAccumulationProtocol(ProcessProtocol):
    """A ProcessProtocol which accumulates output.

    @ivar size_limit: The number of bytes at which to truncate output.
    """

    def __init__(self, reactor, size_limit, truncation_indicator=""):
        self.data = []
        self._size = 0
        self.result_deferred = Deferred()
        self._cancelled = False
        self.size_limit = size_limit
        self._truncation_indicator = truncation_indicator.encode("utf-8")
        self._truncation_offset = len(self._truncation_indicator)
        self._truncated_size_limit = self.size_limit - self._truncation_offset
        self.reactor = reactor
        self._scheduled_cancel = None

    def schedule_cancel(self, time_limit):
        self._scheduled_cancel = self.reactor.call_later(
            time_limit, self._cancel)

    def childDataReceived(self, fd, data):
        """Some data was received from the child.

        Add it to our buffer, as long as it doesn't go over L{size_limit}
        bytes.
        """
        if self._size < self.size_limit:
            data_length = len(data)
            if (self._size + data_length) >= self._truncated_size_limit:
                extent = (self._truncated_size_limit - self._size)
                self.data.append(data[:extent] + self._truncation_indicator)
                self._size = self.size_limit
            else:
                self.data.append(data)
                self._size += data_length

    def processEnded(self, reason):
        """Fire back the deferred.

        The deferred will be fired with the string of data received from the
        subprocess, or if the subprocess was cancelled, a
        L{ProcessTimeLimitReachedError} will be fired with data accumulated so
        far.
        """
        exit_code = reason.value.exitCode
        # We get bytes with self.data, but want unicode with replace
        # characters. This is again attempted in
        # ScriptExecutionPlugin._respond, but it is not called in all cases.
        data = b"".join(self.data).decode("utf-8", "replace")
        if self._cancelled:
            self.result_deferred.errback(ProcessTimeLimitReachedError(data))
        else:
            if self._scheduled_cancel is not None:
                scheduled = self._scheduled_cancel
                self._scheduled_cancel = None
                self.reactor.cancel_call(scheduled)

            if reason.check(ProcessDone):
                self.result_deferred.callback(data)
            else:
                self.result_deferred.errback(
                    ProcessFailedError(data, exit_code))

    def _cancel(self):
        """
        Close filedescriptors, kill the process, and indicate that a
        L{ProcessTimeLimitReachedError} should be fired on the deferred.
        """
        # Sometimes children of the shell we're killing won't die unless their
        # file descriptors are closed! For example, if /bin/sh -c "cat" is the
        # process, "cat" won't die when we kill its shell. I'm not sure if this
        # is really sufficient: maybe there's a way we can walk over all
        # children of the process we started and kill them all.
        for i in (0, 1, 2):
            self.transport.closeChildFD(i)
        self.transport.signalProcess("KILL")
        self._cancelled = True


class ScriptExecution(ManagerPlugin):
    """
    Meta-plugin wrapping ScriptExecutionPlugin and CustomGraphPlugin.
    """

    def __init__(self):
        from landscape.manager.customgraph import CustomGraphPlugin
        self._script_execution = ScriptExecutionPlugin()
        self._custom_graph = CustomGraphPlugin()

    def register(self, registry):
        super(ScriptExecution, self).register(registry)
        self._script_execution.register(registry)
        self._custom_graph.register(registry)

    def exchange(self, urgent=False):
        self._custom_graph.exchange(urgent)<|MERGE_RESOLUTION|>--- conflicted
+++ resolved
@@ -43,23 +43,14 @@
         else:
             username_str = encode_if_needed(username)
         try:
-<<<<<<< HEAD
-            # XXX: We have a situation with the system default encoding with
-=======
             # XXX: We have a situation with the system default FS encoding with
->>>>>>> ebbdcbe0
             # Python 3 here: We have to pass a string to pwd.getpwnam(), but if
             # the default does not support unicode characters, a
             # UnicodeEncodeError will be thrown. This edge case can be harmful,
             # if the user was added with a less restrictive encoding active,
-<<<<<<< HEAD
-            # and is now retrieved with LC_ALL=C for example. This should only
-            # be rarely the case. Alternatively, a different way of parsing
-=======
             # and is now retrieved with LC_ALL=C for example, as it is during
             # automatic test runs. This should not be a problem under normal
             # circumstances. Alternatively, a different way of parsing
->>>>>>> ebbdcbe0
             # /etc/passwd would have to be implemented. A simple
             # locale.setlocale() to use UTF-8 was not successful.
             info = pwd.getpwnam(username_str)
