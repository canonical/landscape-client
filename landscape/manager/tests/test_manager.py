from twisted.internet.defer import Deferred

from landscape.manager.deployment import ManagerService, ManagerConfiguration
from landscape.manager.manager import (
    ManagerPlugin, ManagerDBusObject, SUCCEEDED, FAILED)
from landscape.manager.store import ManagerStore

from landscape.lib.dbus_util import get_object

from landscape.tests.helpers import (
<<<<<<< HEAD
    LandscapeTest, LandscapeIsolatedTest, ManagerHelper, RemoteBrokerHelper_,
    LegacyManagerHelper)
=======
    LandscapeTest, LandscapeIsolatedTest, ManagerHelper, LegacyManagerHelper)
>>>>>>> 39b08622


class PluginOperationResultTest(LandscapeTest):

    helpers = [ManagerHelper]

    def test_call_with_operation_result_success(self):
        """
        A helper method exists which calls a function and sends an
        operation-result message based on the success of that method.
        """
        plugin = ManagerPlugin()
        plugin.register(self.manager)
        service = self.broker_service
        service.message_store.set_accepted_types(["operation-result"])
        message = {"operation-id": 12312}
        def operation():
            pass
        plugin.call_with_operation_result(message, operation)
        messages = self.broker_service.message_store.get_pending_messages()
        self.assertMessages(messages,
                            [{"type": "operation-result", "status": SUCCEEDED,
                              "operation-id": 12312}])

    def test_call_with_operation_result_error(self):
        """
        The helper for operation-results sends an appropriate message when an
        exception is raised from the given method.
        """
        self.log_helper.ignore_errors(RuntimeError)
        plugin = ManagerPlugin()
        plugin.register(self.manager)
        service = self.broker_service
        service.message_store.set_accepted_types(["operation-result"])
        message = {"operation-id": 12312}
        def operation():
            raise RuntimeError("What the crap!")
        plugin.call_with_operation_result(message, operation)
        messages = self.broker_service.message_store.get_pending_messages()
        self.assertMessages(messages,
                            [{"type": "operation-result", "status": FAILED,
                              "result-text": "RuntimeError: What the crap!",
                              "operation-id": 12312}])

        logdata = self.logfile.getvalue()
        self.assertTrue("RuntimeError: What the crap!" in logdata, logdata)

    def test_call_with_operation_result_exchanges_urgently(self):
        """
        Operation results are reported to the server as quickly as possible.
        """
        plugin = ManagerPlugin()
        plugin.register(self.manager)
        service = self.broker_service
        service.message_store.set_accepted_types(["operation-result"])
        message = {"operation-id": 123}
        def operation():
            pass
        plugin.call_with_operation_result(message, operation)
        self.assertTrue(service.exchanger.is_urgent())


class ManagerDBusObjectTest(LandscapeIsolatedTest):

    helpers = [LegacyManagerHelper]

    def setUp(self):
        super(ManagerDBusObjectTest, self).setUp()
        configuration = ManagerConfiguration()
        configuration.load(["-d", self.makeDir(), "--bus", "session",
                            "--manager-plugins", "ProcessKiller"])
        self.manager_service = ManagerService(configuration)
        self.broker_service.startService()
        self.manager_service.startService()
        self.dbus_object = get_object(self.broker_service.bus,
                                      ManagerDBusObject.bus_name,
                                      ManagerDBusObject.object_path)

    def tearDown(self):
        super(ManagerDBusObjectTest, self).tearDown()
        self.broker_service.stopService()

    def test_ping(self):
        result = self.dbus_object.ping()
        def got_result(result):
            self.assertEquals(result, True)
        return result.addCallback(got_result)

    def test_exit(self):
        result = Deferred()
        reactor = self.mocker.replace("twisted.internet.reactor")
        self.expect(reactor.stop()).call(lambda: result.callback(None))
        self.mocker.replay()
        self.dbus_object.exit()
        return result


class ManagerTest(LandscapeTest):

<<<<<<< HEAD
    helpers = [ManagerHelper, RemoteBrokerHelper_]
=======
    helpers = [ManagerHelper]
>>>>>>> 39b08622

    def test_reactor(self):
        """
        A L{Manager} instance has a proper C{reactor} attribute.
        """
        self.assertIs(self.manager.reactor, self.reactor)

    def test_broker(self):
        """
        A L{Manager} instance has a proper C{broker} attribute referencing
        a connected L{RemoteBroker}.
        """
        return self.assertSuccess(self.manager.broker.ping(), True)

    def test_config(self):
        """
        A L{Manager} instance has a proper C{config} attribute.
        """
        self.assertIs(self.manager.config, self.config)

    def test_store(self):
        """
        A L{Manager} instance has a proper C{store} attribute.
        """
        self.assertTrue(isinstance(self.manager.store, ManagerStore))<|MERGE_RESOLUTION|>--- conflicted
+++ resolved
@@ -8,12 +8,7 @@
 from landscape.lib.dbus_util import get_object
 
 from landscape.tests.helpers import (
-<<<<<<< HEAD
-    LandscapeTest, LandscapeIsolatedTest, ManagerHelper, RemoteBrokerHelper_,
-    LegacyManagerHelper)
-=======
     LandscapeTest, LandscapeIsolatedTest, ManagerHelper, LegacyManagerHelper)
->>>>>>> 39b08622
 
 
 class PluginOperationResultTest(LandscapeTest):
@@ -113,11 +108,7 @@
 
 class ManagerTest(LandscapeTest):
 
-<<<<<<< HEAD
-    helpers = [ManagerHelper, RemoteBrokerHelper_]
-=======
     helpers = [ManagerHelper]
->>>>>>> 39b08622
 
     def test_reactor(self):
         """
