# Copyright 2017 Canonical Limited.  All rights reserved.
from .message import Message
from landscape.lib.schema import Any
from landscape.lib.schema import Bool
from landscape.lib.schema import Bytes
from landscape.lib.schema import Constant
from landscape.lib.schema import Dict
from landscape.lib.schema import Float
from landscape.lib.schema import Int
from landscape.lib.schema import KeyDict
from landscape.lib.schema import List
from landscape.lib.schema import Tuple
from landscape.lib.schema import Unicode


__all__ = [
<<<<<<< HEAD
    "ACTIVE_PROCESS_INFO", "COMPUTER_UPTIME", "CLIENT_UPTIME",
    "OPERATION_RESULT", "COMPUTER_INFO", "DISTRIBUTION_INFO",
    "HARDWARE_INVENTORY", "HARDWARE_INFO", "LOAD_AVERAGE", "MEMORY_INFO",
    "RESYNCHRONIZE", "MOUNT_ACTIVITY", "MOUNT_INFO", "FREE_SPACE",
    "REGISTER", "REGISTER_3_3",
    "TEMPERATURE", "PROCESSOR_INFO", "USERS", "PACKAGES", "PACKAGE_LOCKS",
    "CHANGE_PACKAGES_RESULT", "UNKNOWN_PACKAGE_HASHES",
    "ADD_PACKAGES", "PACKAGE_REPORTER_RESULT", "TEXT_MESSAGE", "TEST",
    "CUSTOM_GRAPH", "REBOOT_REQUIRED", "APT_PREFERENCES",
    "NETWORK_DEVICE", "NETWORK_ACTIVITY",
    "REBOOT_REQUIRED_INFO", "UPDATE_MANAGER_INFO", "CPU_USAGE",
    "CEPH_USAGE", "SWIFT_USAGE", "SWIFT_DEVICE_INFO", "KEYSTONE_TOKEN",
    "JUJU_UNITS_INFO", "CLOUD_METADATA", "COMPUTER_TAGS", "UBUNTU_PRO_INFO",
    "LISTENING_PORTS_INFO", "RKHUNTER_INFO"]
=======
    "ACTIVE_PROCESS_INFO",
    "COMPUTER_UPTIME",
    "CLIENT_UPTIME",
    "OPERATION_RESULT",
    "COMPUTER_INFO",
    "DISTRIBUTION_INFO",
    "HARDWARE_INVENTORY",
    "HARDWARE_INFO",
    "LOAD_AVERAGE",
    "MEMORY_INFO",
    "RESYNCHRONIZE",
    "MOUNT_ACTIVITY",
    "MOUNT_INFO",
    "FREE_SPACE",
    "REGISTER",
    "REGISTER_3_3",
    "TEMPERATURE",
    "PROCESSOR_INFO",
    "USERS",
    "PACKAGES",
    "PACKAGE_LOCKS",
    "CHANGE_PACKAGES_RESULT",
    "UNKNOWN_PACKAGE_HASHES",
    "ADD_PACKAGES",
    "PACKAGE_REPORTER_RESULT",
    "TEXT_MESSAGE",
    "TEST",
    "CUSTOM_GRAPH",
    "REBOOT_REQUIRED",
    "APT_PREFERENCES",
    "NETWORK_DEVICE",
    "NETWORK_ACTIVITY",
    "REBOOT_REQUIRED_INFO",
    "UPDATE_MANAGER_INFO",
    "CPU_USAGE",
    "CEPH_USAGE",
    "SWIFT_USAGE",
    "SWIFT_DEVICE_INFO",
    "KEYSTONE_TOKEN",
    "JUJU_UNITS_INFO",
    "CLOUD_METADATA",
    "COMPUTER_TAGS",
    "UBUNTU_PRO_INFO",
]
>>>>>>> 5f37e9fa


# When adding a new schema, which deprecates an older schema, the recommended
# naming convention, is to name it SCHEMA_NAME_ and the last API version that
# the schema works with.
#
# i.e. if I have USERS and I'm deprecating it, in API 2.2, then USERS becomes
# USERS_2_1


process_info = KeyDict(
    {
        "pid": Int(),
        "name": Unicode(),
        "state": Bytes(),
        "sleep-average": Int(),
        "uid": Int(),
        "gid": Int(),
        "vm-size": Int(),
        "start-time": Int(),
        "percent-cpu": Float(),
    },
    # Optional for backwards compatibility
    optional=["vm-size", "sleep-average", "percent-cpu"],
)

ACTIVE_PROCESS_INFO = Message(
    "active-process-info",
    {
        "kill-processes": List(Int()),
        "kill-all-processes": Bool(),
        "add-processes": List(process_info),
        "update-processes": List(process_info),
    },
    # XXX Really we don't want all three of these keys to be optional:
    # we always want _something_...
    optional=[
        "add-processes",
        "update-processes",
        "kill-processes",
        "kill-all-processes",
    ],
)

COMPUTER_UPTIME = Message(
    "computer-uptime",
    {"startup-times": List(Int()), "shutdown-times": List(Int())},
    # XXX Again, one or the other.
    optional=["startup-times", "shutdown-times"],
)

CLIENT_UPTIME = Message(
    "client-uptime",
    {"period": Tuple(Float(), Float()), "components": List(Int())},
    optional=["components"],
)  # just for backwards compatibility

OPERATION_RESULT = Message(
    "operation-result",
    {
        "operation-id": Int(),
        "status": Int(),
        "result-code": Int(),
        "result-text": Unicode(),
    },
    optional=["result-code", "result-text"],
)

COMPUTER_INFO = Message(
    "computer-info",
    {
        "hostname": Unicode(),
        "total-memory": Int(),
        "total-swap": Int(),
        "annotations": Dict(Unicode(), Unicode()),
    },
    # Not sure why these are all optional, but it's explicitly tested
    # in the server
    optional=["hostname", "total-memory", "total-swap", "annotations"],
)

DISTRIBUTION_INFO = Message(
    "distribution-info",
    {
        "distributor-id": Unicode(),
        "description": Unicode(),
        "release": Unicode(),
        "code-name": Unicode(),
    },
    # all optional because the lsb-release file may not have all data.
    optional=["distributor-id", "description", "release", "code-name"],
)

CLOUD_METADATA = Message(
    "cloud-instance-metadata",
    {
        "instance-id": Unicode(),
        "ami-id": Unicode(),
        "instance-type": Unicode(),
    },
)


hal_data = Dict(
    Unicode(),
    Any(Unicode(), List(Unicode()), Bool(), Int(), Float()),
)

HARDWARE_INVENTORY = Message(
    "hardware-inventory",
    {
        "devices": List(
            Any(
                Tuple(Constant("create"), hal_data),
                Tuple(
                    Constant("update"),
                    Unicode(),  # udi,
                    hal_data,  # creates,
                    hal_data,  # updates,
                    hal_data,  # deletes
                ),
                Tuple(Constant("delete"), Unicode()),
            ),
        ),
    },
)


HARDWARE_INFO = Message("hardware-info", {"data": Unicode()})

juju_data = {
    "environment-uuid": Unicode(),
    "api-addresses": List(Unicode()),
    "unit-name": Unicode(),
    "private-address": Unicode(),
}

# The copy of juju_data is needed because Message mutates the dictionary
JUJU_UNITS_INFO = Message(
    "juju-units-info",
    {
        "juju-info-list": List(
            KeyDict(juju_data.copy(), optional=["private-address"]),
        ),
    },
)

LOAD_AVERAGE = Message(
    "load-average",
    {
        "load-averages": List(Tuple(Int(), Float())),
    },
)

CPU_USAGE = Message(
    "cpu-usage",
    {
        "cpu-usages": List(Tuple(Int(), Float())),
    },
)

CEPH_USAGE = Message(
    "ceph-usage",
    {
        "ring-id": Unicode(),
        # Usage data points in the form (timestamp, size, avail, used)
        "data-points": List(Tuple(Int(), Int(), Int(), Int())),
        # Unused now, for backwards compatibility
        "ceph-usages": List(None),
    },
)

SWIFT_DEVICE_INFO = Message(
    "swift-device-info",
    {
        "swift-device-info": List(
            KeyDict({"device": Unicode(), "mounted": Bool()}),
        ),
    },
)

SWIFT_USAGE = Message(
    "swift-usage",
    {
        # Usage data points in the form (timestamp, device, size, avail, used)
        "data-points": List(Tuple(Int(), Unicode(), Int(), Int(), Int())),
    },
)

KEYSTONE_TOKEN = Message(
    "keystone-token",
    {"data": Any(Bytes(), Constant(None))},
)

MEMORY_INFO = Message(
    "memory-info",
    {
        "memory-info": List(Tuple(Float(), Int(), Int())),
    },
)

RESYNCHRONIZE = Message(
    "resynchronize",
    {"operation-id": Int()},
    # operation-id is only there if it's a response to a server-initiated
    # resynchronize.
    optional=["operation-id"],
)

MOUNT_ACTIVITY = Message(
    "mount-activity",
    {"activities": List(Tuple(Float(), Unicode(), Bool()))},
)


MOUNT_INFO = Message(
    "mount-info",
    {
        "mount-info": List(
            Tuple(
                Float(),
                KeyDict(
                    {
                        "mount-point": Unicode(),
                        "device": Unicode(),
                        "filesystem": Unicode(),
                        "total-space": Int(),
                    },
                ),
            ),
        ),
    },
)

FREE_SPACE = Message(
    "free-space",
    {"free-space": List(Tuple(Float(), Unicode(), Int()))},
)


REGISTER = Message(
    "register",
    # The term used in the UI is actually 'registration_key', but we keep
    # the message schema field as 'registration_password' in case a new
    # client contacts an older server.
    {
        "registration_password": Any(Unicode(), Constant(None)),
        "computer_title": Unicode(),
        "hostname": Unicode(),
        "account_name": Unicode(),
        "tags": Any(Unicode(), Constant(None)),
        "vm-info": Bytes(),
        "container-info": Unicode(),
        "access_group": Unicode(),
    },
    optional=[
        "registration_password",
        "hostname",
        "tags",
        "vm-info",
        "container-info",
        "access_group",
    ],
)


REGISTER_3_3 = Message(
    "register",
    # The term used in the UI is actually 'registration_key', but we keep
    # the message schema field as 'registration_password' in case a new
    # client contacts an older server.
    {
        "registration_password": Any(Unicode(), Constant(None)),
        "computer_title": Unicode(),
        "hostname": Unicode(),
        "account_name": Unicode(),
        "tags": Any(Unicode(), Constant(None)),
        "vm-info": Bytes(),
        "container-info": Unicode(),
        "juju-info": KeyDict(
            {
                "environment-uuid": Unicode(),
                "api-addresses": List(Unicode()),
                "machine-id": Unicode(),
            },
        ),
        "access_group": Unicode(),
        "clone_secure_id": Any(Unicode(), Constant(None)),
        "ubuntu_pro_info": Unicode(),
    },
    api=b"3.3",
    optional=[
        "registration_password",
        "hostname",
        "tags",
        "vm-info",
        "container-info",
        "access_group",
        "juju-info",
        "clone_secure_id",
        "ubuntu_pro_info",
    ],
)


# XXX The register-provisioned-machine message is obsolete, it's kept around
# just to not break older LDS releases that import it (the last LDS release
# to have it is 14.07). Eventually it shall be dropped.
REGISTER_PROVISIONED_MACHINE = Message(
    "register-provisioned-machine",
    {"otp": Bytes()},
)


# XXX The register-cloud-vm message is obsolete, it's kept around just to not
# break older LDS releases that import it (the last LDS release to have it
# is 14.07). Eventually it shall be dropped.
REGISTER_CLOUD_VM = Message(
    "register-cloud-vm",
    {
        "hostname": Unicode(),
        "otp": Any(Bytes(), Constant(None)),
        "instance_key": Unicode(),
        "account_name": Any(Unicode(), Constant(None)),
        "registration_password": Any(Unicode(), Constant(None)),
        "reservation_key": Unicode(),
        "public_hostname": Unicode(),
        "local_hostname": Unicode(),
        "kernel_key": Any(Unicode(), Constant(None)),
        "ramdisk_key": Any(Unicode(), Constant(None)),
        "launch_index": Int(),
        "image_key": Unicode(),
        "tags": Any(Unicode(), Constant(None)),
        "vm-info": Bytes(),
        "public_ipv4": Unicode(),
        "local_ipv4": Unicode(),
        "access_group": Unicode(),
    },
    optional=["tags", "vm-info", "public_ipv4", "local_ipv4", "access_group"],
)


TEMPERATURE = Message(
    "temperature",
    {
        "thermal-zone": Unicode(),
        "temperatures": List(Tuple(Int(), Float())),
    },
)

PROCESSOR_INFO = Message(
    "processor-info",
    {
        "processors": List(
            KeyDict(
                {
                    "processor-id": Int(),
                    "vendor": Unicode(),
                    "model": Unicode(),
                    "cache-size": Int(),
                },
                optional=["vendor", "cache-size"],
            ),
        ),
    },
)

user_data = KeyDict(
    {
        "uid": Int(),
        "username": Unicode(),
        "name": Any(Unicode(), Constant(None)),
        "enabled": Bool(),
        "location": Any(Unicode(), Constant(None)),
        "home-phone": Any(Unicode(), Constant(None)),
        "work-phone": Any(Unicode(), Constant(None)),
        "primary-gid": Any(Int(), Constant(None)),
        "primary-groupname": Unicode(),
    },
    optional=["primary-groupname", "primary-gid"],
)

group_data = KeyDict({"gid": Int(), "name": Unicode()})

USERS = Message(
    "users",
    {
        "operation-id": Int(),
        "create-users": List(user_data),
        "update-users": List(user_data),
        "delete-users": List(Unicode()),
        "create-groups": List(group_data),
        "update-groups": List(group_data),
        "delete-groups": List(Unicode()),
        "create-group-members": Dict(Unicode(), List(Unicode())),
        "delete-group-members": Dict(Unicode(), List(Unicode())),
    },
    # operation-id is only there for responses, and all other are
    # optional as long as one of them is there (no way to say that yet)
    optional=[
        "operation-id",
        "create-users",
        "update-users",
        "delete-users",
        "create-groups",
        "update-groups",
        "delete-groups",
        "create-group-members",
        "delete-group-members",
    ],
)

USERS_2_1 = Message(
    "users",
    {
        "operation-id": Int(),
        "create-users": List(user_data),
        "update-users": List(user_data),
        "delete-users": List(Int()),
        "create-groups": List(group_data),
        "update-groups": List(group_data),
        "delete-groups": List(Int()),
        "create-group-members": Dict(Int(), List(Int())),
        "delete-group-members": Dict(Int(), List(Int())),
    },
    # operation-id is only there for responses, and all other are
    # optional as long as one of them is there (no way to say that yet)
    optional=[
        "operation-id",
        "create-users",
        "update-users",
        "delete-users",
        "create-groups",
        "update-groups",
        "delete-groups",
        "create-group-members",
        "delete-group-members",
    ],
)

USERS_2_0 = Message(
    "users",
    {
        "operation-id": Int(),
        "create-users": List(user_data),
        "update-users": List(user_data),
        "delete-users": List(Int()),
        "create-groups": List(group_data),
        "update-groups": List(group_data),
        "delete-groups": List(Int()),
        "create-group-members": Dict(Int(), List(Int())),
        "delete-group-members": Dict(Int(), List(Int())),
    },
    # operation-id is only there for responses, and all other are
    # optional as long as one of them is there (no way to say that yet)
    optional=[
        "operation-id",
        "create-users",
        "update-users",
        "delete-users",
        "create-groups",
        "update-groups",
        "delete-groups",
        "create-group-members",
        "delete-group-members",
    ],
)

opt_str = Any(Unicode(), Constant(None))
OLD_USERS = Message(
    "users",
    {
        "users": List(
            KeyDict(
                {
                    "username": Unicode(),
                    "uid": Int(),
                    "realname": opt_str,
                    "location": opt_str,
                    "home-phone": opt_str,
                    "work-phone": opt_str,
                    "enabled": Bool(),
                },
                optional=["location", "home-phone", "work-phone"],
            ),
        ),
        "groups": List(
            KeyDict(
                {"gid": Int(), "name": Unicode(), "members": List(Unicode())},
            ),
        ),
    },
    optional=["groups"],
)

package_ids_or_ranges = List(Any(Tuple(Int(), Int()), Int()))
PACKAGES = Message(
    "packages",
    {
        "installed": package_ids_or_ranges,
        "available": package_ids_or_ranges,
        "available-upgrades": package_ids_or_ranges,
        "locked": package_ids_or_ranges,
        "autoremovable": package_ids_or_ranges,
        "not-autoremovable": package_ids_or_ranges,
        "security": package_ids_or_ranges,
        "not-installed": package_ids_or_ranges,
        "not-available": package_ids_or_ranges,
        "not-available-upgrades": package_ids_or_ranges,
        "not-locked": package_ids_or_ranges,
        "not-security": package_ids_or_ranges,
    },
    optional=[
        "installed",
        "available",
        "available-upgrades",
        "locked",
        "not-available",
        "not-installed",
        "not-available-upgrades",
        "not-locked",
        "autoremovable",
        "not-autoremovable",
        "security",
        "not-security",
    ],
)

package_locks = List(Tuple(Unicode(), Unicode(), Unicode()))
PACKAGE_LOCKS = Message(
    "package-locks",
    {"created": package_locks, "deleted": package_locks},
    optional=["created", "deleted"],
)

CHANGE_PACKAGE_HOLDS = Message(
    "change-package-holds",
    {"created": List(Unicode()), "deleted": List(Unicode())},
    optional=["created", "deleted"],
)

CHANGE_PACKAGES_RESULT = Message(
    "change-packages-result",
    {
        "operation-id": Int(),
        "must-install": List(Any(Int(), Constant(None))),
        "must-remove": List(Any(Int(), Constant(None))),
        "result-code": Int(),
        "result-text": Unicode(),
    },
    optional=["result-text", "must-install", "must-remove"],
)

UNKNOWN_PACKAGE_HASHES = Message(
    "unknown-package-hashes",
    {
        "hashes": List(Bytes()),
        "request-id": Int(),
    },
)

PACKAGE_REPORTER_RESULT = Message(
    "package-reporter-result",
    {"report-timestamp": Float(), "code": Int(), "err": Unicode()},
    optional=["report-timestamp"],
)

ADD_PACKAGES = Message(
    "add-packages",
    {
        "packages": List(
            KeyDict(
                {
                    "name": Unicode(),
                    "description": Unicode(),
                    "section": Unicode(),
                    "relations": List(Tuple(Int(), Unicode())),
                    "summary": Unicode(),
                    "installed-size": Any(Int(), Constant(None)),
                    "size": Any(Int(), Constant(None)),
                    "version": Unicode(),
                    "type": Int(),
                },
            ),
        ),
        "request-id": Int(),
    },
)

TEXT_MESSAGE = Message("text-message", {"message": Unicode()})

TEST = Message(
    "test",
    {
        "greeting": Bytes(),
        "consistency-error": Bool(),
        "echo": Bytes(),
        "sequence": Int(),
    },
    optional=["greeting", "consistency-error", "echo", "sequence"],
)

# The tuples are timestamp, value
GRAPH_DATA = KeyDict(
    {
        "values": List(Tuple(Float(), Float())),
        "error": Unicode(),
        "script-hash": Bytes(),
    },
)

CUSTOM_GRAPH = Message("custom-graph", {"data": Dict(Int(), GRAPH_DATA)})

# XXX This is kept for backward compatibility, it can eventually be removed
# when all clients will support REBOOT_REQUIRED_INFO
REBOOT_REQUIRED = Message("reboot-required", {"flag": Bool()})

REBOOT_REQUIRED_INFO = Message(
    "reboot-required-info",
    {"flag": Bool(), "packages": List(Unicode())},
    optional=["flag", "packages"],
)

APT_PREFERENCES = Message(
    "apt-preferences",
    {"data": Any(Dict(Unicode(), Unicode()), Constant(None))},
)

EUCALYPTUS_INFO = Message(
    "eucalyptus-info",
    {
        "basic_info": Dict(Bytes(), Any(Bytes(), Constant(None))),
        "walrus_info": Bytes(),
        "cluster_controller_info": Bytes(),
        "storage_controller_info": Bytes(),
        "node_controller_info": Bytes(),
        "capacity_info": Bytes(),
    },
    optional=["capacity_info"],
)

EUCALYPTUS_INFO_ERROR = Message("eucalyptus-info-error", {"error": Bytes()})

# The network-device message is split in two top level keys because we don't
# support adding sub-keys in a backwards-compatible way (only top-level keys).
# New servers will see an optional device-speeds key, and old servers will
# simply ignore the extra info..
NETWORK_DEVICE = Message(
    "network-device",
    {
        "devices": List(
            KeyDict(
                {
                    "interface": Bytes(),
                    "ip_address": Bytes(),
                    "mac_address": Bytes(),
                    "broadcast_address": Bytes(),
                    "netmask": Bytes(),
                    "flags": Int(),
                },
            ),
        ),
        "device-speeds": List(
            KeyDict({"interface": Bytes(), "speed": Int(), "duplex": Bool()}),
        ),
    },
    optional=["device-speeds"],
)


NETWORK_ACTIVITY = Message(
    "network-activity",
    # Dict maps interfaces to their network activity. The network activity of
    # an interface a is a list of 3-tuples (step, in, out), where 'step' is the
    # time interval and 'in'/'out' are number of bytes received/sent over the
    # interval.
    {"activities": Dict(Bytes(), List(Tuple(Int(), Int(), Int())))},
)

UPDATE_MANAGER_INFO = Message("update-manager-info", {"prompt": Unicode()})

COMPUTER_TAGS = Message(
    "computer-tags",
    {"tags": Any(Unicode(), Constant(None))},
)

UBUNTU_PRO_INFO = Message("ubuntu-pro-info", {"ubuntu-pro-info": Unicode()})

LISTENING_PORTS_INFO = Message(
    "listening-ports-info",
    {"ports": List(KeyDict({"cmd": Unicode(),
                            "pid": Int(),
                            "user": Unicode(),
                            "kind": Unicode(),
                            "mode": Unicode(),
                            "port": Int()}))},
)

RKHUNTER_INFO = Message(
    "rkhunter-info",
    {"report": KeyDict({"timestamp": Unicode(),
                        "files_checked": Int(),
                        "files_suspect": Int(),
                        "rootkit_checked": Int(),
                        "rootkit_suspect": Int(),
                        "version": Unicode()})},
)

message_schemas = (
<<<<<<< HEAD
    ACTIVE_PROCESS_INFO, COMPUTER_UPTIME, CLIENT_UPTIME,
    OPERATION_RESULT, COMPUTER_INFO, DISTRIBUTION_INFO,
    HARDWARE_INVENTORY, HARDWARE_INFO, LOAD_AVERAGE, MEMORY_INFO,
    RESYNCHRONIZE, MOUNT_ACTIVITY, MOUNT_INFO, FREE_SPACE,
    REGISTER, REGISTER_3_3,
    TEMPERATURE, PROCESSOR_INFO, USERS, PACKAGES, PACKAGE_LOCKS,
    CHANGE_PACKAGES_RESULT, UNKNOWN_PACKAGE_HASHES,
    ADD_PACKAGES, PACKAGE_REPORTER_RESULT, TEXT_MESSAGE, TEST,
    CUSTOM_GRAPH, REBOOT_REQUIRED, APT_PREFERENCES,
    NETWORK_DEVICE, NETWORK_ACTIVITY,
    REBOOT_REQUIRED_INFO, UPDATE_MANAGER_INFO, CPU_USAGE,
    CEPH_USAGE, SWIFT_USAGE, SWIFT_DEVICE_INFO, KEYSTONE_TOKEN,
    JUJU_UNITS_INFO, CLOUD_METADATA, COMPUTER_TAGS, UBUNTU_PRO_INFO,
    LISTENING_PORTS_INFO, RKHUNTER_INFO)
=======
    ACTIVE_PROCESS_INFO,
    COMPUTER_UPTIME,
    CLIENT_UPTIME,
    OPERATION_RESULT,
    COMPUTER_INFO,
    DISTRIBUTION_INFO,
    HARDWARE_INVENTORY,
    HARDWARE_INFO,
    LOAD_AVERAGE,
    MEMORY_INFO,
    RESYNCHRONIZE,
    MOUNT_ACTIVITY,
    MOUNT_INFO,
    FREE_SPACE,
    REGISTER,
    REGISTER_3_3,
    TEMPERATURE,
    PROCESSOR_INFO,
    USERS,
    PACKAGES,
    PACKAGE_LOCKS,
    CHANGE_PACKAGES_RESULT,
    UNKNOWN_PACKAGE_HASHES,
    ADD_PACKAGES,
    PACKAGE_REPORTER_RESULT,
    TEXT_MESSAGE,
    TEST,
    CUSTOM_GRAPH,
    REBOOT_REQUIRED,
    APT_PREFERENCES,
    NETWORK_DEVICE,
    NETWORK_ACTIVITY,
    REBOOT_REQUIRED_INFO,
    UPDATE_MANAGER_INFO,
    CPU_USAGE,
    CEPH_USAGE,
    SWIFT_USAGE,
    SWIFT_DEVICE_INFO,
    KEYSTONE_TOKEN,
    JUJU_UNITS_INFO,
    CLOUD_METADATA,
    COMPUTER_TAGS,
    UBUNTU_PRO_INFO,
)
>>>>>>> 5f37e9fa
<|MERGE_RESOLUTION|>--- conflicted
+++ resolved
@@ -14,22 +14,6 @@
 
 
 __all__ = [
-<<<<<<< HEAD
-    "ACTIVE_PROCESS_INFO", "COMPUTER_UPTIME", "CLIENT_UPTIME",
-    "OPERATION_RESULT", "COMPUTER_INFO", "DISTRIBUTION_INFO",
-    "HARDWARE_INVENTORY", "HARDWARE_INFO", "LOAD_AVERAGE", "MEMORY_INFO",
-    "RESYNCHRONIZE", "MOUNT_ACTIVITY", "MOUNT_INFO", "FREE_SPACE",
-    "REGISTER", "REGISTER_3_3",
-    "TEMPERATURE", "PROCESSOR_INFO", "USERS", "PACKAGES", "PACKAGE_LOCKS",
-    "CHANGE_PACKAGES_RESULT", "UNKNOWN_PACKAGE_HASHES",
-    "ADD_PACKAGES", "PACKAGE_REPORTER_RESULT", "TEXT_MESSAGE", "TEST",
-    "CUSTOM_GRAPH", "REBOOT_REQUIRED", "APT_PREFERENCES",
-    "NETWORK_DEVICE", "NETWORK_ACTIVITY",
-    "REBOOT_REQUIRED_INFO", "UPDATE_MANAGER_INFO", "CPU_USAGE",
-    "CEPH_USAGE", "SWIFT_USAGE", "SWIFT_DEVICE_INFO", "KEYSTONE_TOKEN",
-    "JUJU_UNITS_INFO", "CLOUD_METADATA", "COMPUTER_TAGS", "UBUNTU_PRO_INFO",
-    "LISTENING_PORTS_INFO", "RKHUNTER_INFO"]
-=======
     "ACTIVE_PROCESS_INFO",
     "COMPUTER_UPTIME",
     "CLIENT_UPTIME",
@@ -73,8 +57,9 @@
     "CLOUD_METADATA",
     "COMPUTER_TAGS",
     "UBUNTU_PRO_INFO",
+    "LISTENING_PORTS_INFO",
+    "RKHUNTER_INFO",
 ]
->>>>>>> 5f37e9fa
 
 
 # When adding a new schema, which deprecates an older schema, the recommended
@@ -765,41 +750,39 @@
 
 LISTENING_PORTS_INFO = Message(
     "listening-ports-info",
-    {"ports": List(KeyDict({"cmd": Unicode(),
-                            "pid": Int(),
-                            "user": Unicode(),
-                            "kind": Unicode(),
-                            "mode": Unicode(),
-                            "port": Int()}))},
+    {
+        "ports": List(
+            KeyDict(
+                {
+                    "cmd": Unicode(),
+                    "pid": Int(),
+                    "user": Unicode(),
+                    "kind": Unicode(),
+                    "mode": Unicode(),
+                    "port": Int(),
+                },
+            ),
+        ),
+    },
 )
 
 RKHUNTER_INFO = Message(
     "rkhunter-info",
-    {"report": KeyDict({"timestamp": Unicode(),
-                        "files_checked": Int(),
-                        "files_suspect": Int(),
-                        "rootkit_checked": Int(),
-                        "rootkit_suspect": Int(),
-                        "version": Unicode()})},
+    {
+        "report": KeyDict(
+            {
+                "timestamp": Unicode(),
+                "files_checked": Int(),
+                "files_suspect": Int(),
+                "rootkit_checked": Int(),
+                "rootkit_suspect": Int(),
+                "version": Unicode(),
+            },
+        ),
+    },
 )
 
 message_schemas = (
-<<<<<<< HEAD
-    ACTIVE_PROCESS_INFO, COMPUTER_UPTIME, CLIENT_UPTIME,
-    OPERATION_RESULT, COMPUTER_INFO, DISTRIBUTION_INFO,
-    HARDWARE_INVENTORY, HARDWARE_INFO, LOAD_AVERAGE, MEMORY_INFO,
-    RESYNCHRONIZE, MOUNT_ACTIVITY, MOUNT_INFO, FREE_SPACE,
-    REGISTER, REGISTER_3_3,
-    TEMPERATURE, PROCESSOR_INFO, USERS, PACKAGES, PACKAGE_LOCKS,
-    CHANGE_PACKAGES_RESULT, UNKNOWN_PACKAGE_HASHES,
-    ADD_PACKAGES, PACKAGE_REPORTER_RESULT, TEXT_MESSAGE, TEST,
-    CUSTOM_GRAPH, REBOOT_REQUIRED, APT_PREFERENCES,
-    NETWORK_DEVICE, NETWORK_ACTIVITY,
-    REBOOT_REQUIRED_INFO, UPDATE_MANAGER_INFO, CPU_USAGE,
-    CEPH_USAGE, SWIFT_USAGE, SWIFT_DEVICE_INFO, KEYSTONE_TOKEN,
-    JUJU_UNITS_INFO, CLOUD_METADATA, COMPUTER_TAGS, UBUNTU_PRO_INFO,
-    LISTENING_PORTS_INFO, RKHUNTER_INFO)
-=======
     ACTIVE_PROCESS_INFO,
     COMPUTER_UPTIME,
     CLIENT_UPTIME,
@@ -843,5 +826,6 @@
     CLOUD_METADATA,
     COMPUTER_TAGS,
     UBUNTU_PRO_INFO,
-)
->>>>>>> 5f37e9fa
+    LISTENING_PORTS_INFO,
+    RKHUNTER_INFO,
+)