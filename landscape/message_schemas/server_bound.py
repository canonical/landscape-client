--- conflicted
+++ resolved
@@ -14,22 +14,6 @@
 
 
 __all__ = [
-<<<<<<< HEAD
-    "ACTIVE_PROCESS_INFO", "COMPUTER_UPTIME", "CLIENT_UPTIME",
-    "OPERATION_RESULT", "COMPUTER_INFO", "DISTRIBUTION_INFO",
-    "HARDWARE_INVENTORY", "HARDWARE_INFO", "LOAD_AVERAGE", "MEMORY_INFO",
-    "RESYNCHRONIZE", "MOUNT_ACTIVITY", "MOUNT_INFO", "FREE_SPACE",
-    "REGISTER", "REGISTER_3_3",
-    "TEMPERATURE", "PROCESSOR_INFO", "USERS", "PACKAGES", "PACKAGE_LOCKS",
-    "CHANGE_PACKAGES_RESULT", "UNKNOWN_PACKAGE_HASHES",
-    "ADD_PACKAGES", "PACKAGE_REPORTER_RESULT", "TEXT_MESSAGE", "TEST",
-    "CUSTOM_GRAPH", "REBOOT_REQUIRED", "APT_PREFERENCES",
-    "NETWORK_DEVICE", "NETWORK_ACTIVITY",
-    "REBOOT_REQUIRED_INFO", "UPDATE_MANAGER_INFO", "CPU_USAGE",
-    "CEPH_USAGE", "SWIFT_USAGE", "SWIFT_DEVICE_INFO", "KEYSTONE_TOKEN",
-    "JUJU_UNITS_INFO", "CLOUD_METADATA", "COMPUTER_TAGS", "UBUNTU_PRO_INFO",
-    "LIVEPATCH"]
-=======
     "ACTIVE_PROCESS_INFO",
     "COMPUTER_UPTIME",
     "CLIENT_UPTIME",
@@ -73,8 +57,8 @@
     "CLOUD_METADATA",
     "COMPUTER_TAGS",
     "UBUNTU_PRO_INFO",
+    "LIVEPATCH",
 ]
->>>>>>> 4796f11a
 
 
 # When adding a new schema, which deprecates an older schema, the recommended
@@ -768,22 +752,6 @@
     {"livepatch": Unicode()})
 
 message_schemas = (
-<<<<<<< HEAD
-    ACTIVE_PROCESS_INFO, COMPUTER_UPTIME, CLIENT_UPTIME,
-    OPERATION_RESULT, COMPUTER_INFO, DISTRIBUTION_INFO,
-    HARDWARE_INVENTORY, HARDWARE_INFO, LOAD_AVERAGE, MEMORY_INFO,
-    RESYNCHRONIZE, MOUNT_ACTIVITY, MOUNT_INFO, FREE_SPACE,
-    REGISTER, REGISTER_3_3,
-    TEMPERATURE, PROCESSOR_INFO, USERS, PACKAGES, PACKAGE_LOCKS,
-    CHANGE_PACKAGES_RESULT, UNKNOWN_PACKAGE_HASHES,
-    ADD_PACKAGES, PACKAGE_REPORTER_RESULT, TEXT_MESSAGE, TEST,
-    CUSTOM_GRAPH, REBOOT_REQUIRED, APT_PREFERENCES,
-    NETWORK_DEVICE, NETWORK_ACTIVITY,
-    REBOOT_REQUIRED_INFO, UPDATE_MANAGER_INFO, CPU_USAGE,
-    CEPH_USAGE, SWIFT_USAGE, SWIFT_DEVICE_INFO, KEYSTONE_TOKEN,
-    JUJU_UNITS_INFO, CLOUD_METADATA, COMPUTER_TAGS, UBUNTU_PRO_INFO,
-    LIVEPATCH)
-=======
     ACTIVE_PROCESS_INFO,
     COMPUTER_UPTIME,
     CLIENT_UPTIME,
@@ -827,5 +795,5 @@
     CLOUD_METADATA,
     COMPUTER_TAGS,
     UBUNTU_PRO_INFO,
-)
->>>>>>> 4796f11a
+    LIVEPATCH,
+)