# Copyright 2017 Canonical Limited.  All rights reserved.
from .message import Message
from landscape.lib.schema import Any
from landscape.lib.schema import Bool
from landscape.lib.schema import Bytes
from landscape.lib.schema import Constant
from landscape.lib.schema import Dict
from landscape.lib.schema import Float
from landscape.lib.schema import Int
from landscape.lib.schema import KeyDict
from landscape.lib.schema import List
from landscape.lib.schema import Tuple
from landscape.lib.schema import Unicode


__all__ = [
    "ACTIVE_PROCESS_INFO",
<<<<<<< HEAD
    "CLIENT_UPTIME",
=======
    "COMPUTER_UPTIME",
>>>>>>> 6450bd1a
    "CLOUD_INIT",
    "OPERATION_RESULT",
    "COMPUTER_INFO",
    "DISTRIBUTION_INFO",
    "HARDWARE_INVENTORY",
    "HARDWARE_INFO",
    "LOAD_AVERAGE",
    "MEMORY_INFO",
    "RESYNCHRONIZE",
    "MOUNT_ACTIVITY",
    "MOUNT_INFO",
    "FREE_SPACE",
    "REGISTER",
    "REGISTER_3_3",
    "TEMPERATURE",
    "PROCESSOR_INFO",
    "USERS",
    "PACKAGES",
    "PACKAGE_LOCKS",
    "CHANGE_PACKAGES_RESULT",
    "UNKNOWN_PACKAGE_HASHES",
    "ADD_PACKAGES",
    "PACKAGE_REPORTER_RESULT",
    "TEXT_MESSAGE",
    "TEST",
    "CUSTOM_GRAPH",
    "REBOOT_REQUIRED",
    "APT_PREFERENCES",
    "NETWORK_DEVICE",
    "NETWORK_ACTIVITY",
    "REBOOT_REQUIRED_INFO",
    "UPDATE_MANAGER_INFO",
    "CPU_USAGE",
    "CEPH_USAGE",
    "SWIFT_USAGE",
    "SWIFT_DEVICE_INFO",
    "KEYSTONE_TOKEN",
    "JUJU_UNITS_INFO",
    "CLOUD_METADATA",
    "COMPUTER_TAGS",
    "UBUNTU_PRO_INFO",
    "LIVEPATCH",
    "UBUNTU_PRO_REBOOT_REQUIRED",
    "USG_AUDIT",
    "SNAPS",
    "SNAP_INFO",
]


# When adding a new schema, which deprecates an older schema, the recommended
# naming convention, is to name it SCHEMA_NAME_ and the last API version that
# the schema works with.
#
# i.e. if I have USERS and I'm deprecating it, in API 2.2, then USERS becomes
# USERS_2_1


process_info = KeyDict(
    {
        "pid": Int(),
        "name": Unicode(),
        "state": Bytes(),
        "sleep-average": Int(),
        "uid": Int(),
        "gid": Int(),
        "vm-size": Int(),
        "start-time": Int(),
        "percent-cpu": Float(),
    },
    # Optional for backwards compatibility
    optional=["vm-size", "sleep-average", "percent-cpu"],
)

ACTIVE_PROCESS_INFO = Message(
    "active-process-info",
    {
        "kill-processes": List(Int()),
        "kill-all-processes": Bool(),
        "add-processes": List(process_info),
        "update-processes": List(process_info),
    },
    # XXX Really we don't want all three of these keys to be optional:
    # we always want _something_...
    optional=[
        "add-processes",
        "update-processes",
        "kill-processes",
        "kill-all-processes",
    ],
)

<<<<<<< HEAD
CLIENT_UPTIME = Message(
    "client-uptime",
    {"period": Tuple(Float(), Float()), "components": List(Int())},
    optional=["components"],
)  # just for backwards compatibility
=======
COMPUTER_UPTIME = Message(
    "computer-uptime",
    {"startup-times": List(Int()), "shutdown-times": List(Int())},
    # XXX Again, one or the other.
    optional=["startup-times", "shutdown-times"],
)
>>>>>>> 6450bd1a

OPERATION_RESULT = Message(
    "operation-result",
    {
        "operation-id": Int(),
        "status": Int(),
        "result-code": Int(),
        "result-text": Unicode(),
    },
    optional=["result-code", "result-text"],
)

COMPUTER_INFO = Message(
    "computer-info",
    {
        "hostname": Unicode(),
        "total-memory": Int(),
        "total-swap": Int(),
        "annotations": Dict(Unicode(), Unicode()),
    },
    # Not sure why these are all optional, but it's explicitly tested
    # in the server
    optional=["hostname", "total-memory", "total-swap", "annotations"],
)

DISTRIBUTION_INFO = Message(
    "distribution-info",
    {
        "distributor-id": Unicode(),
        "description": Unicode(),
        "release": Unicode(),
        "code-name": Unicode(),
    },
    # all optional because the lsb-release file may not have all data.
    optional=["distributor-id", "description", "release", "code-name"],
)

CLOUD_METADATA = Message(
    "cloud-instance-metadata",
    {
        "instance-id": Unicode(),
        "ami-id": Unicode(),
        "instance-type": Unicode(),
    },
)

SNAP_INFO = Message(
    "snap-info",
    {
        "brand": Unicode(),
        "model": Unicode(),
        "serial": Unicode(),
    },
)


hal_data = Dict(
    Unicode(),
    Any(Unicode(), List(Unicode()), Bool(), Int(), Float()),
)

HARDWARE_INVENTORY = Message(
    "hardware-inventory",
    {
        "devices": List(
            Any(
                Tuple(Constant("create"), hal_data),
                Tuple(
                    Constant("update"),
                    Unicode(),  # udi,
                    hal_data,  # creates,
                    hal_data,  # updates,
                    hal_data,  # deletes
                ),
                Tuple(Constant("delete"), Unicode()),
            ),
        ),
    },
)


HARDWARE_INFO = Message("hardware-info", {"data": Unicode()})

juju_data = {
    "environment-uuid": Unicode(),
    "api-addresses": List(Unicode()),
    "unit-name": Unicode(),
    "private-address": Unicode(),
}

# The copy of juju_data is needed because Message mutates the dictionary
JUJU_UNITS_INFO = Message(
    "juju-units-info",
    {
        "juju-info-list": List(
            KeyDict(juju_data.copy(), optional=["private-address"]),
        ),
    },
)

LOAD_AVERAGE = Message(
    "load-average",
    {
        "load-averages": List(Tuple(Int(), Float())),
    },
)

CPU_USAGE = Message(
    "cpu-usage",
    {
        "cpu-usages": List(Tuple(Int(), Float())),
    },
)

CEPH_USAGE = Message(
    "ceph-usage",
    {
        "ring-id": Unicode(),
        # Usage data points in the form (timestamp, size, avail, used)
        "data-points": List(Tuple(Int(), Int(), Int(), Int())),
        # Unused now, for backwards compatibility
        "ceph-usages": List(None),
    },
)

SWIFT_DEVICE_INFO = Message(
    "swift-device-info",
    {
        "swift-device-info": List(
            KeyDict({"device": Unicode(), "mounted": Bool()}),
        ),
    },
)

SWIFT_USAGE = Message(
    "swift-usage",
    {
        # Usage data points in the form (timestamp, device, size, avail, used)
        "data-points": List(Tuple(Int(), Unicode(), Int(), Int(), Int())),
    },
)

KEYSTONE_TOKEN = Message(
    "keystone-token",
    {"data": Any(Bytes(), Constant(None))},
)

MEMORY_INFO = Message(
    "memory-info",
    {
        "memory-info": List(Tuple(Float(), Int(), Int())),
    },
)

RESYNCHRONIZE = Message(
    "resynchronize",
    {"operation-id": Int()},
    # operation-id is only there if it's a response to a server-initiated
    # resynchronize.
    optional=["operation-id"],
)

MOUNT_ACTIVITY = Message(
    "mount-activity",
    {"activities": List(Tuple(Float(), Unicode(), Bool()))},
)


MOUNT_INFO = Message(
    "mount-info",
    {
        "mount-info": List(
            Tuple(
                Float(),
                KeyDict(
                    {
                        "mount-point": Unicode(),
                        "device": Unicode(),
                        "filesystem": Unicode(),
                        "total-space": Int(),
                    },
                ),
            ),
        ),
    },
)

FREE_SPACE = Message(
    "free-space",
    {"free-space": List(Tuple(Float(), Unicode(), Int()))},
)


REGISTER = Message(
    "register",
    # The term used in the UI is actually 'registration_key', but we keep
    # the message schema field as 'registration_password' in case a new
    # client contacts an older server.
    {
        "registration_password": Any(Unicode(), Constant(None)),
        "computer_title": Unicode(),
        "hostname": Unicode(),
        "account_name": Unicode(),
        "tags": Any(Unicode(), Constant(None)),
        "vm-info": Bytes(),
        "container-info": Unicode(),
        "access_group": Unicode(),
    },
    optional=[
        "registration_password",
        "hostname",
        "tags",
        "vm-info",
        "container-info",
        "access_group",
    ],
)


REGISTER_3_3 = Message(
    "register",
    # The term used in the UI is actually 'registration_key', but we keep
    # the message schema field as 'registration_password' in case a new
    # client contacts an older server.
    {
        "registration_password": Any(Unicode(), Constant(None)),
        "computer_title": Unicode(),
        "hostname": Unicode(),
        "account_name": Unicode(),
        "tags": Any(Unicode(), Constant(None)),
        "vm-info": Bytes(),
        "container-info": Unicode(),
        "juju-info": KeyDict(
            {
                "environment-uuid": Unicode(),
                "api-addresses": List(Unicode()),
                "machine-id": Unicode(),
            },
        ),
        "access_group": Unicode(),
        "clone_secure_id": Any(Unicode(), Constant(None)),
        "ubuntu_pro_info": Unicode(),
        "hostagent_uid": Unicode(),
        "installation_request_id": Unicode(),
        "authenticated_attach_code": Unicode(),
    },
    api=b"3.3",
    optional=[
        "registration_password",
        "hostname",
        "tags",
        "vm-info",
        "container-info",
        "access_group",
        "juju-info",
        "clone_secure_id",
        "ubuntu_pro_info",
        "hostagent_uid",
        "installation_request_id",
        "authenticated_attach_code",
    ],
)


# XXX The register-provisioned-machine message is obsolete, it's kept around
# just to not break older LDS releases that import it (the last LDS release
# to have it is 14.07). Eventually it shall be dropped.
REGISTER_PROVISIONED_MACHINE = Message(
    "register-provisioned-machine",
    {"otp": Bytes()},
)


# XXX The register-cloud-vm message is obsolete, it's kept around just to not
# break older LDS releases that import it (the last LDS release to have it
# is 14.07). Eventually it shall be dropped.
REGISTER_CLOUD_VM = Message(
    "register-cloud-vm",
    {
        "hostname": Unicode(),
        "otp": Any(Bytes(), Constant(None)),
        "instance_key": Unicode(),
        "account_name": Any(Unicode(), Constant(None)),
        "registration_password": Any(Unicode(), Constant(None)),
        "reservation_key": Unicode(),
        "public_hostname": Unicode(),
        "local_hostname": Unicode(),
        "kernel_key": Any(Unicode(), Constant(None)),
        "ramdisk_key": Any(Unicode(), Constant(None)),
        "launch_index": Int(),
        "image_key": Unicode(),
        "tags": Any(Unicode(), Constant(None)),
        "vm-info": Bytes(),
        "public_ipv4": Unicode(),
        "local_ipv4": Unicode(),
        "access_group": Unicode(),
    },
    optional=["tags", "vm-info", "public_ipv4", "local_ipv4", "access_group"],
)


TEMPERATURE = Message(
    "temperature",
    {
        "thermal-zone": Unicode(),
        "temperatures": List(Tuple(Int(), Float())),
    },
)

PROCESSOR_INFO = Message(
    "processor-info",
    {
        "processors": List(
            KeyDict(
                {
                    "processor-id": Int(),
                    "vendor": Unicode(),
                    "model": Unicode(),
                    "cache-size": Int(),
                },
                optional=["vendor", "cache-size"],
            ),
        ),
    },
)

user_data = KeyDict(
    {
        "uid": Int(),
        "username": Unicode(),
        "name": Any(Unicode(), Constant(None)),
        "enabled": Bool(),
        "location": Any(Unicode(), Constant(None)),
        "home-phone": Any(Unicode(), Constant(None)),
        "work-phone": Any(Unicode(), Constant(None)),
        "primary-gid": Any(Int(), Constant(None)),
        "primary-groupname": Unicode(),
    },
    optional=["primary-groupname", "primary-gid"],
)

group_data = KeyDict({"gid": Int(), "name": Unicode()})

USERS = Message(
    "users",
    {
        "operation-id": Int(),
        "create-users": List(user_data),
        "update-users": List(user_data),
        "delete-users": List(Unicode()),
        "create-groups": List(group_data),
        "update-groups": List(group_data),
        "delete-groups": List(Unicode()),
        "create-group-members": Dict(Unicode(), List(Unicode())),
        "delete-group-members": Dict(Unicode(), List(Unicode())),
    },
    # operation-id is only there for responses, and all other are
    # optional as long as one of them is there (no way to say that yet)
    optional=[
        "operation-id",
        "create-users",
        "update-users",
        "delete-users",
        "create-groups",
        "update-groups",
        "delete-groups",
        "create-group-members",
        "delete-group-members",
    ],
)

USERS_2_1 = Message(
    "users",
    {
        "operation-id": Int(),
        "create-users": List(user_data),
        "update-users": List(user_data),
        "delete-users": List(Int()),
        "create-groups": List(group_data),
        "update-groups": List(group_data),
        "delete-groups": List(Int()),
        "create-group-members": Dict(Int(), List(Int())),
        "delete-group-members": Dict(Int(), List(Int())),
    },
    # operation-id is only there for responses, and all other are
    # optional as long as one of them is there (no way to say that yet)
    optional=[
        "operation-id",
        "create-users",
        "update-users",
        "delete-users",
        "create-groups",
        "update-groups",
        "delete-groups",
        "create-group-members",
        "delete-group-members",
    ],
)

USERS_2_0 = Message(
    "users",
    {
        "operation-id": Int(),
        "create-users": List(user_data),
        "update-users": List(user_data),
        "delete-users": List(Int()),
        "create-groups": List(group_data),
        "update-groups": List(group_data),
        "delete-groups": List(Int()),
        "create-group-members": Dict(Int(), List(Int())),
        "delete-group-members": Dict(Int(), List(Int())),
    },
    # operation-id is only there for responses, and all other are
    # optional as long as one of them is there (no way to say that yet)
    optional=[
        "operation-id",
        "create-users",
        "update-users",
        "delete-users",
        "create-groups",
        "update-groups",
        "delete-groups",
        "create-group-members",
        "delete-group-members",
    ],
)

opt_str = Any(Unicode(), Constant(None))
OLD_USERS = Message(
    "users",
    {
        "users": List(
            KeyDict(
                {
                    "username": Unicode(),
                    "uid": Int(),
                    "realname": opt_str,
                    "location": opt_str,
                    "home-phone": opt_str,
                    "work-phone": opt_str,
                    "enabled": Bool(),
                },
                optional=["location", "home-phone", "work-phone"],
            ),
        ),
        "groups": List(
            KeyDict(
                {"gid": Int(), "name": Unicode(), "members": List(Unicode())},
            ),
        ),
    },
    optional=["groups"],
)

package_ids_or_ranges = List(Any(Tuple(Int(), Int()), Int()))
PACKAGES = Message(
    "packages",
    {
        "installed": package_ids_or_ranges,
        "available": package_ids_or_ranges,
        "available-upgrades": package_ids_or_ranges,
        "locked": package_ids_or_ranges,
        "autoremovable": package_ids_or_ranges,
        "not-autoremovable": package_ids_or_ranges,
        "security": package_ids_or_ranges,
        "not-installed": package_ids_or_ranges,
        "not-available": package_ids_or_ranges,
        "not-available-upgrades": package_ids_or_ranges,
        "not-locked": package_ids_or_ranges,
        "not-security": package_ids_or_ranges,
    },
    optional=[
        "installed",
        "available",
        "available-upgrades",
        "locked",
        "not-available",
        "not-installed",
        "not-available-upgrades",
        "not-locked",
        "autoremovable",
        "not-autoremovable",
        "security",
        "not-security",
    ],
)

package_locks = List(Tuple(Unicode(), Unicode(), Unicode()))
PACKAGE_LOCKS = Message(
    "package-locks",
    {"created": package_locks, "deleted": package_locks},
    optional=["created", "deleted"],
)

CHANGE_PACKAGE_HOLDS = Message(
    "change-package-holds",
    {"created": List(Unicode()), "deleted": List(Unicode())},
    optional=["created", "deleted"],
)

CHANGE_PACKAGES_RESULT = Message(
    "change-packages-result",
    {
        "operation-id": Int(),
        "must-install": List(Any(Int(), Constant(None))),
        "must-remove": List(Any(Int(), Constant(None))),
        "result-code": Int(),
        "result-text": Unicode(),
    },
    optional=["result-text", "must-install", "must-remove"],
)

UNKNOWN_PACKAGE_HASHES = Message(
    "unknown-package-hashes",
    {
        "hashes": List(Bytes()),
        "request-id": Int(),
    },
)

PACKAGE_REPORTER_RESULT = Message(
    "package-reporter-result",
    {"report-timestamp": Float(), "code": Int(), "err": Unicode()},
    optional=["report-timestamp"],
)

ADD_PACKAGES = Message(
    "add-packages",
    {
        "packages": List(
            KeyDict(
                {
                    "name": Unicode(),
                    "description": Unicode(),
                    "section": Unicode(),
                    "relations": List(Tuple(Int(), Unicode())),
                    "summary": Unicode(),
                    "installed-size": Any(Int(), Constant(None)),
                    "size": Any(Int(), Constant(None)),
                    "version": Unicode(),
                    "type": Int(),
                },
            ),
        ),
        "request-id": Int(),
    },
)

TEXT_MESSAGE = Message("text-message", {"message": Unicode()})

TEST = Message(
    "test",
    {
        "greeting": Bytes(),
        "consistency-error": Bool(),
        "echo": Bytes(),
        "sequence": Int(),
    },
    optional=["greeting", "consistency-error", "echo", "sequence"],
)

# The tuples are timestamp, value
GRAPH_DATA = KeyDict(
    {
        "values": List(Tuple(Float(), Float())),
        "error": Unicode(),
        "script-hash": Bytes(),
    },
)

CUSTOM_GRAPH = Message("custom-graph", {"data": Dict(Int(), GRAPH_DATA)})

# XXX This is kept for backward compatibility, it can eventually be removed
# when all clients will support REBOOT_REQUIRED_INFO
REBOOT_REQUIRED = Message("reboot-required", {"flag": Bool()})

REBOOT_REQUIRED_INFO = Message(
    "reboot-required-info",
    {"flag": Bool(), "packages": List(Unicode())},
    optional=["flag", "packages"],
)

APT_PREFERENCES = Message(
    "apt-preferences",
    {"data": Any(Dict(Unicode(), Unicode()), Constant(None))},
)

# The network-device message is split in two top level keys because we don't
# support adding sub-keys in a backwards-compatible way (only top-level keys).
# New servers will see an optional device-speeds key, and old servers will
# simply ignore the extra info..
NETWORK_DEVICE = Message(
    "network-device",
    {
        "devices": List(
            KeyDict(
                {
                    "interface": Bytes(),
                    "ip_address": Bytes(),
                    "mac_address": Bytes(),
                    "broadcast_address": Bytes(),
                    "netmask": Bytes(),
                    "flags": Int(),
                },
            ),
        ),
        "device-speeds": List(
            KeyDict({"interface": Bytes(), "speed": Int(), "duplex": Bool()}),
        ),
    },
    optional=["device-speeds"],
)

NETWORK_ACTIVITY = Message(
    "network-activity",
    # Dict maps interfaces to their network activity. The network activity of
    # an interface a is a list of 3-tuples (step, in, out), where 'step' is the
    # time interval and 'in'/'out' are number of bytes received/sent over the
    # interval.
    {"activities": Dict(Bytes(), List(Tuple(Int(), Int(), Int())))},
)

UPDATE_MANAGER_INFO = Message("update-manager-info", {"prompt": Unicode()})

COMPUTER_TAGS = Message(
    "computer-tags",
    {"tags": Any(Unicode(), Constant(None))},
)

UBUNTU_PRO_INFO = Message("ubuntu-pro-info", {"ubuntu-pro-info": Unicode()})

LIVEPATCH = Message("livepatch", {"livepatch": Unicode()})

UBUNTU_PRO_REBOOT_REQUIRED = Message(
    "ubuntu-pro-reboot-required",
    {"ubuntu-pro-reboot-required": Unicode()},
)

CLOUD_INIT = Message(
    "cloud-init",
    {"cloud-init": Unicode()},
)

SNAPS = Message(
    "snaps",
    {
        "snaps": KeyDict(
            {
                "installed": List(
                    KeyDict(
                        {
                            "id": Unicode(),
                            "name": Unicode(),
                            "version": Unicode(),
                            "revision": Unicode(),
                            "tracking-channel": Unicode(),
                            "hold": Unicode(),
                            "publisher": KeyDict(
                                {
                                    "username": Unicode(),
                                    "validation": Unicode(),
                                },
                                strict=False,
                            ),
                            "confinement": Unicode(),
                            "summary": Unicode(),
                            "config": Unicode(),
                        },
                        strict=False,
                        optional=[
                            "hold",
                            "summary",
                            "publisher",
                            "tracking-channel",
                            "config",
                        ],
                    ),
                ),
            },
        ),
    },
)

SNAP_SERVICES = Message(
    "snap-services",
    {
        "services": KeyDict(
            {
                "running": List(
                    KeyDict(
                        {
                            "name": Unicode(),
                            "snap": Unicode(),
                            "desktop-file": Unicode(),
                            "daemon": Unicode(),
                            "daemon-scope": Unicode(),
                            "enabled": Bool(),
                            "active": Bool(),
                            "activators": List(
                                Dict(Unicode(), Any(Unicode(), Bool())),
                            ),
                        },
                        strict=False,
                        optional=[
                            "snap",
                            "desktop-file",
                            "daemon",
                            "daemon-scope",
                            "enabled",
                            "active",
                            "activators",
                        ],
                    ),
                ),
            },
            strict=False,
        ),
    },
)

USG_AUDIT = Message(
    "usg-audit",
    {
        "report": Bytes(),
        "operation-id": Int(),
        "run-id": Unicode(),
    },
)

message_schemas = (
    ACTIVE_PROCESS_INFO,
<<<<<<< HEAD
    CLIENT_UPTIME,
=======
    COMPUTER_UPTIME,
>>>>>>> 6450bd1a
    CLOUD_INIT,
    OPERATION_RESULT,
    COMPUTER_INFO,
    DISTRIBUTION_INFO,
    HARDWARE_INVENTORY,
    HARDWARE_INFO,
    LOAD_AVERAGE,
    MEMORY_INFO,
    RESYNCHRONIZE,
    MOUNT_ACTIVITY,
    MOUNT_INFO,
    FREE_SPACE,
    REGISTER,
    REGISTER_3_3,
    TEMPERATURE,
    PROCESSOR_INFO,
    USERS,
    PACKAGES,
    PACKAGE_LOCKS,
    CHANGE_PACKAGES_RESULT,
    UNKNOWN_PACKAGE_HASHES,
    ADD_PACKAGES,
    PACKAGE_REPORTER_RESULT,
    TEXT_MESSAGE,
    TEST,
    CUSTOM_GRAPH,
    REBOOT_REQUIRED,
    APT_PREFERENCES,
    NETWORK_DEVICE,
    NETWORK_ACTIVITY,
    REBOOT_REQUIRED_INFO,
    UPDATE_MANAGER_INFO,
    CPU_USAGE,
    CEPH_USAGE,
    SWIFT_USAGE,
    SWIFT_DEVICE_INFO,
    KEYSTONE_TOKEN,
    JUJU_UNITS_INFO,
    CLOUD_METADATA,
    COMPUTER_TAGS,
    UBUNTU_PRO_INFO,
    LIVEPATCH,
    UBUNTU_PRO_REBOOT_REQUIRED,
    USG_AUDIT,
    SNAPS,
    SNAP_INFO,
    SNAP_SERVICES,
)<|MERGE_RESOLUTION|>--- conflicted
+++ resolved
@@ -15,11 +15,6 @@
 
 __all__ = [
     "ACTIVE_PROCESS_INFO",
-<<<<<<< HEAD
-    "CLIENT_UPTIME",
-=======
-    "COMPUTER_UPTIME",
->>>>>>> 6450bd1a
     "CLOUD_INIT",
     "OPERATION_RESULT",
     "COMPUTER_INFO",
@@ -111,21 +106,6 @@
     ],
 )
 
-<<<<<<< HEAD
-CLIENT_UPTIME = Message(
-    "client-uptime",
-    {"period": Tuple(Float(), Float()), "components": List(Int())},
-    optional=["components"],
-)  # just for backwards compatibility
-=======
-COMPUTER_UPTIME = Message(
-    "computer-uptime",
-    {"startup-times": List(Int()), "shutdown-times": List(Int())},
-    # XXX Again, one or the other.
-    optional=["startup-times", "shutdown-times"],
-)
->>>>>>> 6450bd1a
-
 OPERATION_RESULT = Message(
     "operation-result",
     {
@@ -856,11 +836,6 @@
 
 message_schemas = (
     ACTIVE_PROCESS_INFO,
-<<<<<<< HEAD
-    CLIENT_UPTIME,
-=======
-    COMPUTER_UPTIME,
->>>>>>> 6450bd1a
     CLOUD_INIT,
     OPERATION_RESULT,
     COMPUTER_INFO,
