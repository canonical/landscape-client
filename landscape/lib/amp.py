"""Expose the methods of a remote object over AMP.

This module implements an AMP-based protocol for performing remote procedure
calls in a convenient and easy way. It's conceptually similar to DBus in that
it supports exposing a Python object to a remote process, with communication
happening over plain Unix domain sockets.

For example let's say we have a Python process "A" that creates an instance of
this class::

    class Greeter(object):

        def hello(self, name):
            return "hi %s!" % name

    greeter = Greeter()

Process A can "publish" the greeter object by defining which methods are
exposed remotely and opening a Unix socket for incoming connections::

    factory = MethodCallServerFactory(greeter, ["hello"])
    reactor.listenUNIX("/some/socket/path", factory)

Then a second Python process "B" can connect to that socket and build a
"remote" greeter object, i.e. a proxy that forwards method calls to the
real greeter object living in process A::

    factory = MethodCallClientFactory()
    reactor.connectUNIX("/some/socket/path", factory)

    def got_remote(remote_greeter):
        deferred = remote_greeter.hello("Ted")
        deferred.addCallback(lambda result: ... # result == "hi Ted!")

    factory.getRemoteObject().addCallback(got_remote)

Note that when invoking a method via the remote proxy, the parameters
are required to be serializable with bpickle, so that they can be sent
over the wire.

See also::

    http://twistedmatrix.com/documents/current/core/howto/amp.html

for more details about the Twisted AMP protocol.
"""

from twisted.internet.defer import Deferred, maybeDeferred, succeed
from twisted.internet.protocol import ServerFactory, ReconnectingClientFactory
from twisted.python.failure import Failure

from twisted.protocols.amp import (
    Argument, String, Integer, Command, AMP, MAX_VALUE_LENGTH, CommandLocator)

from landscape.lib.bpickle import loads, dumps, dumps_table


class MethodCallArgument(Argument):
    """A bpickle-compatible argument."""

    def toString(self, inObject):
        """Serialize an argument."""
        return dumps(inObject)

    def fromString(self, inString):
        """Unserialize an argument."""
        return loads(inString)

    @classmethod
    def check(cls, inObject):
        """Check if an argument is serializable."""
        return type(inObject) in dumps_table


class MethodCallError(Exception):
    """Raised when a L{MethodCall} command fails."""


class MethodCall(Command):
    """Call a method on the object exposed by a L{MethodCallProtocol}."""

    arguments = [("sequence", Integer()),
                 ("method", String()),
                 ("arguments", String())]

    response = [("result", MethodCallArgument())]

    errors = {MethodCallError: "METHOD_CALL_ERROR"}


class MethodCallChunk(Command):
    """Send a chunk of L{MethodCall} containing a portion of the arguments.

    When a the arguments of a L{MethodCall} are bigger than 64k, they get split
    in several L{MethodCallChunk}s that are buffered on the receiver side.
    """

    arguments = [("sequence", Integer()),
                 ("chunk", String())]

    response = [("result", Integer())]

    errors = {MethodCallError: "METHOD_CALL_ERROR"}


class MethodCallReceiver(CommandLocator):
    """Expose methods of a local object over AMP.

    @param object: The Python object to be exposed.
    @param methods: The list of the object's methods that can be called
         remotely.
    """

    def __init__(self, object, methods):
        CommandLocator.__init__(self)
        self._object = object
        self._methods = methods
        self._pending_chunks = {}

    @MethodCall.responder
    def receive_method_call(self, sequence, method, arguments):
        """Call an object's method with the given arguments.

        If a connected client sends a L{MethodCall} for method C{foo_bar}, then
        the actual method C{foo_bar} of the object associated with the protocol
        will be called with the given C{args} and C{kwargs} and its return
        value delivered back to the client as response to the command.

        @param sequence: The integer that uniquely identifies the L{MethodCall}
            being received.
        @param method: The name of the object's method to call.
        @param arguments: A bpickle'd binary tuple of (args, kwargs) to be
           passed to the method. In case this L{MethodCall} has been preceded
           by one or more L{MethodCallChunk}s, C{arguments} is the last chunk
           of data.
        """
        chunks = self._pending_chunks.pop(sequence, None)
        if chunks is not None:
            # We got some L{MethodCallChunk}s before, this is the last.
            chunks.append(arguments)
            arguments = "".join(chunks)

        args, kwargs = loads(arguments)

        if not method in self._methods:
            raise MethodCallError("Forbidden method '%s'" % method)

        method_func = getattr(self._object, method)

        def handle_result(result):
            return {"result": self._check_result(result)}

        def handle_failure(failure):
            raise MethodCallError(failure.value)

        deferred = maybeDeferred(method_func, *args, **kwargs)
        deferred.addCallback(handle_result)
        deferred.addErrback(handle_failure)
        return deferred

    @MethodCallChunk.responder
    def receive_method_call_chunk(self, sequence, chunk):
        """Receive a part of a multi-chunk L{MethodCall}.

        Add the received C{chunk} to the buffer of the L{MethodCall} identified
        by C{sequence}.
        """
        self._pending_chunks.setdefault(sequence, []).append(chunk)
        return {"result": sequence}

    def _check_result(self, result):
        """Check that the C{result} we're about to return is serializable.

        @return: The C{result} itself if valid.
        @raises: L{MethodCallError} if C{result} is not serializable.
        """
        if not MethodCallArgument.check(result):
            raise MethodCallError("Non-serializable result")
        return result


class MethodCallSender(object):
    """Call methods on a remote object over L{AMP} and return the result.

    @param protocol: A connected C{AMP} protocol.
    @param clock: An object implementing the C{IReactorTime} interface.

    @ivar timeout: A timeout for remote method class, see L{send_method_call}.
    """
    timeout = 60

    _chunk_size = MAX_VALUE_LENGTH

    def __init__(self, protocol, clock):
        self.protocol = protocol
        self.clock = clock
        self._sequence = 0

    def _create_sequence(self):
        """Return a unique sequence number for a L{MethodCall}."""
        self._sequence += 1
        return self._sequence

    def _call_remote_with_timeout(self, command, **kwargs):
        """Send an L{AMP} command that will errback in case of a timeout.

        @return: A deferred resulting in the command's response (or failure) if
            the peer responds within C{self.timeout} seconds, or that errbacks
            with a L{MethodCallError} otherwise.
        """
        deferred = Deferred()

        def handle_response(response):
            if not call.active():
                # Late response for a request that has timeout,
                # just ignore it.
                return
            call.cancel()
            deferred.callback(response)

        def handle_timeout():
            # The peer didn't respond on time, raise an error.
            deferred.errback(MethodCallError("timeout"))

        call = self.clock.callLater(self.timeout, handle_timeout)

        result = self.protocol.callRemote(command, **kwargs)
        result.addBoth(handle_response)
        return deferred

    def send_method_call(self, method, args=[], kwargs={}):
        """Send a L{MethodCall} command with the given arguments.

        If a response from the server is not received within C{self.timeout}
        seconds, the returned deferred will errback with a L{MethodCallError}.

        @param method: The name of the remote method to invoke.
        @param args: The positional arguments to pass to the remote method.
        @param kwargs: The keyword arguments to pass to the remote method.

        @return: A C{Deferred} firing with the return value of the method
            invoked on the remote object. If the remote method itself returns
            a deferred, we fire with the callback value of such deferred.
        """
        arguments = dumps((args, kwargs))
        sequence = self._create_sequence()

        # Split the given arguments in one or more chunks
        chunks = [arguments[i:i + self._chunk_size]
                  for i in xrange(0, len(arguments), self._chunk_size)]

        result = Deferred()
        if len(chunks) > 1:
            # If we have N chunks, send the first N-1 as MethodCallChunk's
            for chunk in chunks[:-1]:

                def create_send_chunk(sequence, chunk):
                    send_chunk = lambda x: self.protocol.callRemote(
                        MethodCallChunk, sequence=sequence, chunk=chunk)
                    return send_chunk

                result.addCallback(create_send_chunk(sequence, chunk))

        def send_last_chunk(ignored):
            chunk = chunks[-1]
            return self._call_remote_with_timeout(
                MethodCall, sequence=sequence, method=method, arguments=chunk)

        result.addCallback(send_last_chunk)
        result.addCallback(lambda response: response["result"])
        result.callback(None)
        return result


class MethodCallServerProtocol(AMP):
    """XXX Placeholder"""


class MethodCallClientProtocol(AMP):
    """Send L{MethodCall} commands over the wire using the AMP protocol."""

    def connectionMade(self):
        """Notify our factory that we're ready to go."""
        self.factory.clientConnectionMade(self)


class MethodCallProtocol(MethodCallServerProtocol, MethodCallClientProtocol):
    """Can be used both for sending and receiving L{MethodCall}s."""

    def __init__(self):
        MethodCallServerProtocol.__init__(self)
        MethodCallClientProtocol.__init__(self)


class RemoteObject(object):
    """An object able to transparently call methods on a remote object.

    Any method call on a L{RemoteObject} instance will return a L{Deferred}
    resulting in the return value of the same method call performed on
    the remote object exposed by the peer.
    """

    def __init__(self, factory):
        """
        @param protocol: A reference to a connected L{AMP} protocol instance,
            which will be used to send L{MethodCall} commands.
        @param retry_on_reconnect: If C{True}, this L{RemoteObject} will retry
            to perform again requests that failed due to a lost connection, as
            soon as a new connection is available.
        @param timeout: A timeout for failed requests, if the L{RemoteObject}
            can't perform them again successfully within this number of
            seconds, they will errback with a L{MethodCallError}.
        """
        self._sender = None
        self._pending_requests = {}
        self._factory = factory
        self._factory.notifyOnConnect(self._handle_connect)

    def __getattr__(self, method):
        """Return a function sending a L{MethodCall} for the given C{method}.

        When the created function is called, it sends the an appropriate
        L{MethodCall} to the remote peer passing it the arguments and
        keyword arguments it was called with, and returning a L{Deferred}
        resulting in the L{MethodCall}'s response value.
        """

        def send_method_call(*args, **kwargs):
            result = self._sender.send_method_call(method=method,
                                                   args=args,
                                                   kwargs=kwargs)
            deferred = Deferred()
            result.addCallback(self._handle_result, deferred)
            result.addErrback(self._handle_failure, method, args, kwargs,
                              deferred)
            return deferred

        return send_method_call

    def _handle_result(self, result, deferred, call=None):
        """Handles a successful C{send_method_call} result.

        @param response: The L{MethodCall} response.
        @param deferred: The deferred that was returned to the caller.
        @param call: If not C{None}, the scheduled timeout call associated with
            the given deferred.
        """
        if call is not None:
            call.cancel()  # This is a successful retry, cancel the timeout.
        deferred.callback(result)

    def _handle_failure(self, failure, method, args, kwargs, deferred,
                        call=None):
        """Called when a L{MethodCall} command fails.

        If a failure is due to a connection error and if C{retry_on_reconnect}
        is C{True}, we will try to perform the requested L{MethodCall} again
        as soon as a new connection becomes available, giving up after the
        specified C{timeout}, if any.

        @param failure: The L{Failure} raised by the requested L{MethodCall}.
        @param name: The method name associated with the failed L{MethodCall}.
        @param args: The positional arguments of the failed L{MethodCall}.
        @param kwargs: The keyword arguments of the failed L{MethodCall}.
        @param deferred: The deferred that was returned to the caller.
        @param call: If not C{None}, the scheduled timeout call associated with
            the given deferred.
        """
        is_method_call_error = failure.type is MethodCallError
        dont_retry = self._factory.retryOnReconnect is False

        if is_method_call_error or dont_retry:
            # This means either that the connection is working, and a
            # MethodCall protocol error occured, or that we gave up
            # trying and raised a timeout. In any case just propagate
            # the error.
            if deferred in self._pending_requests:
                self._pending_requests.pop(deferred)
            if call:
                call.cancel()
            deferred.errback(failure)
            return

        if self._factory.retryTimeout and call is None:
            # This is the first failure for this request, let's schedule a
            # timeout call.
            timeout = Failure(MethodCallError("timeout"))
            call = self._factory.clock.callLater(self._factory.retryTimeout,
                                                 self._handle_failure,
                                                 timeout, method, args,
                                                 kwargs, deferred=deferred)

        self._pending_requests[deferred] = (method, args, kwargs, call)

    def _handle_connect(self, protocol):
        """Handles a reconnection.

        @param protocol: The newly connected protocol instance.
        """
        if self._sender is None:
            self._sender = MethodCallSender(protocol, self._factory.clock)
        else:
            self._sender.protocol = protocol
        if self._retry_on_reconnect:
            self._retry()

    def _retry(self):
        """Try to perform again requests that failed."""

        # We need to copy the requests list before iterating over it, because
        # if we are actually still disconnected, callRemote will return a
        # failed deferred and the _handle_failure errback will be executed
        # synchronously during the loop, modifing the requests list itself.
        requests = self._pending_requests.copy()
        self._pending_requests.clear()

        while requests:
            deferred, (method, args, kwargs, call) = requests.popitem()
            result = self._sender.send_method_call(method, args, kwargs)
            result.addCallback(self._handle_result,
                               deferred=deferred, call=call)
            result.addErrback(self._handle_failure, method, args, kwargs,
                              deferred=deferred, call=call)


class MethodCallServerFactory(ServerFactory):
<<<<<<< HEAD
=======
    """Expose a Python object using L{MethodCall} commands over C{AMP}."""
>>>>>>> f97b042a

    protocol = AMP

    def __init__(self, object, methods):
        """
        @param object: The object exposed by the L{MethodCallProtocol}s
            instances created by this factory.
<<<<<<< HEAD
        @param reactor: The reactor used by the created protocols
            to schedule notifications and timeouts.
=======
        @param methods: A list of the names of the methods that remote peers
            are allowed to call on the C{object} that we publish.
>>>>>>> f97b042a
        """
        self.object = object
        self.methods = methods

    def buildProtocol(self, addr):
        locator = MethodCallReceiver(self.object, self.methods)
        protocol = self.protocol(locator=locator)
        protocol.factory = self
        return protocol


class MethodCallClientFactory(ReconnectingClientFactory):
    """
    Factory for L{MethodCallProtocol}s exposing an object or connecting to
    L{MethodCall} servers.

    When used to connect, if the connection fails or is lost the factory
    will keep retrying to establish it.

    @ivar factor: The time factor by which the delay between two subsequent
        connection retries will increase.
    @ivar maxDelay: Maximum number of seconds between connection attempts.
    @ivar protocol: The factory used to build protocol instances.
    @ivar remote: The factory used to build remote object instances.
    @ivar retryOnReconnect: If C{True}, the remote object returned by the
        C{getRemoteObject} method will retry to perform again requests that
        failed due to a lost connection, as soon as a new connection is
        available.
    @param retryTimeout: A timeout for retrying requests, if the remote object
        can't perform them again successfully within this number of seconds,
        they will errback with a L{MethodCallError}.
    """

    factor = 1.6180339887498948
    maxDelay = 30

    protocol = MethodCallClientProtocol
    remote = RemoteObject

    retryOnReconnect = False
    retryTimeout = None

    def __init__(self, reactor=None, object=None):
        """
        @param object: The object exposed by the L{MethodCallProtocol}s
            instances created by this factory.
        @param reactor: The reactor used by the created protocols
            to schedule notifications and timeouts.
        """
        self.object = object  # XXX
        self.reactor = reactor
        self.clock = self.reactor
        self.delay = self.initialDelay
        self._connects = []
        self._requests = []
        self._remote = None

    def getRemoteObject(self):
        """Get a L{RemoteObject} as soon as the connection is ready.

        @return: A C{Deferred} firing with a connected L{RemoteObject}.
        """
        if self._remote is not None:
            return succeed(self._remote)
        deferred = Deferred()
        self._requests.append(deferred)
        return deferred

    def notifyOnConnect(self, callback):
        """Invoke the given C{callback} when a connection is re-established."""
        self._connects.append(callback)

    def dontNotifyOnConnect(self, callback):
        """Remove the given C{callback} from listeners."""
        self._connects.remove(callback)

    def clientConnectionMade(self, protocol):
        """Called when a newly built protocol gets connected."""
        if self._remote is None:
            # This is the first time we successfully connect
            self._remote = self.remote(self)

        for callback in self._connects:
            callback(protocol)

        # In all cases fire pending requests
        self._fire_requests(self._remote)

    def clientConnectionFailed(self, connector, reason):
        """Try to connect again or errback pending request."""
        ReconnectingClientFactory.clientConnectionFailed(self, connector,
                                                         reason)
        if self._callID is None:
            # The factory won't retry to connect, so notify that we failed
            self._fire_requests(reason)

    def buildProtocol(self, addr):
        self.resetDelay()
        if self.object is not None:
            # XXX temporary hack to emulate the behavior of this code before
            # MethodCallReceiver was introduced
            locator = MethodCallReceiver(self.object, self.protocol.methods)
            protocol = AMP(locator=locator)
            protocol.factory = self
        else:
            protocol = ReconnectingClientFactory.buildProtocol(self, addr)
        return protocol

    def _fire_requests(self, result):
        """
        Fire all pending L{getRemoteObject} deferreds with the given C{result}.
        """
        requests = self._requests[:]
        self._requests = []

        for deferred in requests:
            deferred.callback(result)


class MethodCallFactory(MethodCallClientFactory):
    """XXX placeholder"""


class RemoteObjectConnector(object):
    """Connect to remote objects exposed by a L{MethodCallProtocol}."""

    factory = MethodCallClientFactory
    remote = RemoteObject

    def __init__(self, reactor, socket_path):
        """
        @param reactor: A reactor able to connect to Unix sockets.
        @param socket: The path to the socket we want to connect to.
        @param args: Arguments to be passed to the created L{RemoteObject}.
        @param kwargs: Keyword arguments for the created L{RemoteObject}.
        """
        self._socket_path = socket_path
        self._reactor = reactor
        self._factory = None
        self._connector = None

    def connect(self, max_retries=None, factor=None):
        """Connect to a remote object exposed by a L{MethodCallProtocol}.

        This method will connect to the socket provided in the constructor
        and return a L{Deferred} resulting in a connected L{RemoteObject}.

        @param max_retries: If not C{None} give up try to connect after this
            amount of times, otherwise keep trying to connect forever.
        @param factor: Optionally a float indicating by which factor the
            delay between subsequent retries should increase. Smaller values
            result in a faster reconnection attempts pace.
        """
        factory = self.factory(reactor=self._reactor)
        factory.maxRetries = max_retries
        if factor:
            factory.factor = factor
        self._connector = self._reactor.connectUNIX(self._socket_path, factory)
        return factory.getRemoteObject()

    def disconnect(self):
        """Disconnect the L{RemoteObject} that we have created."""
        if self._connector is not None:
            factory = self._connector.factory
            factory.stopTrying()
            # XXX we should be using self._connector.disconnect() here
            remote = factory._remote
            if remote:
                if remote._sender.protocol.transport:
                    remote._sender.protocol.transport.loseConnection()<|MERGE_RESOLUTION|>--- conflicted
+++ resolved
@@ -424,10 +424,7 @@
 
 
 class MethodCallServerFactory(ServerFactory):
-<<<<<<< HEAD
-=======
     """Expose a Python object using L{MethodCall} commands over C{AMP}."""
->>>>>>> f97b042a
 
     protocol = AMP
 
@@ -435,13 +432,8 @@
         """
         @param object: The object exposed by the L{MethodCallProtocol}s
             instances created by this factory.
-<<<<<<< HEAD
-        @param reactor: The reactor used by the created protocols
-            to schedule notifications and timeouts.
-=======
         @param methods: A list of the names of the methods that remote peers
             are allowed to call on the C{object} that we publish.
->>>>>>> f97b042a
         """
         self.object = object
         self.methods = methods
