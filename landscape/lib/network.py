--- conflicted
+++ resolved
@@ -55,7 +55,14 @@
 
 
 def get_ip_addresses(ifaddresses):
-<<<<<<< HEAD
+    """Return all IP addresses of an interfaces.
+
+    Returns the same structure as L{ifaddresses}, but filtered to keep
+    IP addresses only.
+
+    @param ifaddresses: a dict as returned by L{netifaces.ifaddresses} or
+        the address data in L{get_active_interfaces}'s output.
+    """
     results = {}
     if netifaces.AF_INET in ifaddresses:
         results[netifaces.AF_INET] = ifaddresses[netifaces.AF_INET]
@@ -66,19 +73,6 @@
         if global_addrs:
             results[netifaces.AF_INET6] = global_addrs
 
-=======
-    """Return all IP addresses of an interfaces.
-
-    Returns the same structure as L{ifaddresses}, but filtered to keep
-    IP addresses only.
-
-    @param ifaddresses: a dict as returned by L{netifaces.ifaddresses} or
-        the address data in L{get_active_interfaces}'s output.
-    """
-    results = {}
-    if netifaces.AF_INET in ifaddresses:
-        results[netifaces.AF_INET] = ifaddresses[netifaces.AF_INET]
->>>>>>> 0389dd21
     return results
 
 
@@ -150,16 +144,6 @@
             if skip_alias and ":" in interface:
                 continue
             interface_info = {"interface": interface}
-<<<<<<< HEAD
-=======
-            interface_info["ip_address"] = get_ip_address(ifaddresses)
-            interface_info["mac_address"] = get_mac_address(ifaddresses)
-            interface_info["broadcast_address"] = get_broadcast_address(
-                ifaddresses)
-            interface_info["netmask"] = get_netmask(ifaddresses)
-            if extended:
-                interface_info["ip_addresses"] = get_ip_addresses(ifaddresses)
->>>>>>> 0389dd21
             interface_info["flags"] = get_flags(sock, interface.encode())
             speed, duplex = get_network_interface_speed(
                 sock, interface.encode())
