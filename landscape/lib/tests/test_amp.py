from twisted.trial.unittest import TestCase
from twisted.internet import reactor
from twisted.internet.protocol import Factory, ClientCreator
from twisted.internet.defer import Deferred
from twisted.protocols.amp import AMP

from landscape.lib.amp import MethodCallError, MethodCall, get_nested_attr


class Words(object):

    def empty(self):
        pass

    def motd(self):
        return "Words are cool"

    def capitalize(self, word):
        return word.capitalize()

    def synonym(self, word):
        if word == "hi":
            return "hello"
        else:
            return None

    def is_short(self, word):
        return len(word) < 4

    def concatenate(self, word1, word2):
        return word1 + word2

    def lower_case(self, word, index=None):
        if index is None:
            return word.lower()
        else:
            return word[:index] + word[index:].lower()

    def multiply_alphabetically(self, word_times):
        result = ""
        for word, times in sorted(word_times.iteritems()):
            result += word * times
        return result

    def translate(self, word, language):
        if word == "hi" and language == "italian":
            return "ciao"
        else:
            raise RuntimeError("'%s' doesn't exit in %s" % (word, language))

    def _check(self, word, seed, value=3):
        if seed == "cool" and value == 4:
            return "Guessed!"

    def guess(self, word, *args, **kwargs):
        return self._check(word, *args, **kwargs)

    def meaning_of_life(self):
        return Deferred()

    def secret(self):
        raise RuntimeError("I'm not supposed to be called!")


class WordsServerProtocol(AMP):

    @MethodCall.responder
    def _get_words_method(self, name):
        if name != "secret":
            return getattr(self.factory.words, name)


class RemoteWords(object):

    def __init__(self, protocol):
        self._protocol = protocol

    @MethodCall.sender
    def empty(self):
        pass

<<<<<<< HEAD
class WordsServerProtocol(MethodCallProtocol):
=======
    @MethodCall.sender
    def motd(self):
        pass
>>>>>>> a4a1693b

    @MethodCall.sender
    def capitalize(self, word):
        pass

    @MethodCall.sender
    def synonym(self, word):
        pass

    @MethodCall.sender
    def is_short(self, word):
        pass

    @MethodCall.sender
    def concatenate(self, word1, word2):
        pass

    @MethodCall.sender
    def lower_case(self, word, index=None):
        pass

    @MethodCall.sender
    def multiply_alphabetically(self, word_times):
        pass

    @MethodCall.sender
    def translate(self, word, _language="factory.language"):
        pass

    @MethodCall.sender
    def guess(self, word, *args, **kwargs):
        pass

    @MethodCall.sender
    def get_meaning_of_life(self):
        pass


class RemoteWords(object):

    def __init__(self, protocol):
        self._protocol = protocol

    @Empty.sender
    def empty(self):
        pass

    @Motd.sender
    def motd(self):
        pass

    @Capitalize.sender
    def capitalize(self, word):
        pass

    @Synonym.sender
    def synonym(self, word):
        pass

    @Concatenate.sender
    def concatenate(self, word1, word2):
        pass

    @LowerCase.sender
    def lower_case(self, word, index=None):
        pass

    @MultiplyAlphabetically.sender
    def multiply_alphabetically(self, word_times):
        pass

    @Translate.sender
    def translate(self, word):
        pass


class GetNestedAttrTest(TestCase):

    def test_nested_attr(self):
        """
        The L{get_nested_attr} function returns nested attributes.
        """

        class Object(object):
            pass
        obj = Object()
        obj.foo = Object()
        obj.foo.bar = 1
        self.assertEquals(get_nested_attr(obj, "foo.bar"), 1)

    def test_nested_attr_with_empty_path(self):
        """
        The L{get_nested_attr} function returns the object itself if its
        passed an empty string.
        ."""
        obj = object()
        self.assertIdentical(get_nested_attr(obj, ""), obj)


class MethodCallResponderTest(TestCase):

    def setUp(self):
        super(MethodCallResponderTest, self).setUp()
        socket = self.mktemp()
        factory = Factory()
        factory.protocol = WordsServerProtocol
        factory.words = Words()
        factory.language = "italian"
        self.port = reactor.listenUNIX(socket, factory)

        def set_protocol(protocol):
            self.protocol = protocol

        connector = ClientCreator(reactor, AMP)
        connected = connector.connectUNIX(socket)
        return connected.addCallback(set_protocol)

    def tearDown(self):
        super(MethodCallResponderTest, self).setUp()
        self.port.loseConnection()
        self.protocol.transport.loseConnection()

    def test_empty(self):
        """
        A connected AMP client can issue a L{MethodCall} without arguments and
        with an empty response.
        """
        performed = self.protocol.callRemote(MethodCall, name="empty",
                                             args=[], kwargs={})
        return performed.addCallback(self.assertEquals, {"result": None})

    def test_motd(self):
        """
        A connected AMP client can issue a L{MethodCall} targeted to an
        object method with a return value.
        """
        performed = self.protocol.callRemote(MethodCall, name="motd",
                                             args=[], kwargs={})
        return performed.addCallback(self.assertEquals,
                                     {"result": "Words are cool"})

    def test_capitalize(self):
        """
        A connected AMP client can issue a L{MethodCall} with one argument and
        a response value.
        """
        performed = self.protocol.callRemote(MethodCall, name="capitalize",
                                             args=["john"], kwargs={})
        return performed.addCallback(self.assertEquals, {"result": "John"})

    def test_synonim(self):
        """
        The response of a L{MethodCall} command can be C{None}.
        """
        performed = self.protocol.callRemote(MethodCall, name="synonym",
                                             args=["foo"], kwargs={})
        return performed.addCallback(self.assertEquals, {"result": None})

    def test_is_short(self):
        """
        The return value of a L{MethodCall} argument can be a boolean.
        """
        performed = self.protocol.callRemote(MethodCall, name="is_short",
                                             args=["hi"], kwargs={})
        return performed.addCallback(self.assertEquals, {"result": True})

    def test_concatenate(self):
        """
        A connected AMP client can issue a L{MethodCall} with many arguments.
        """
        performed = self.protocol.callRemote(MethodCall, name="concatenate",
                                             args=["You ", "rock"], kwargs={})
        return performed.addCallback(self.assertEquals, {"result": "You rock"})

    def test_lower_case(self):
        """
        A connected AMP client can issue a L{MethodCall} for methods having
        default arguments.
        """
        performed = self.protocol.callRemote(MethodCall, name="lower_case",
                                             args=["OHH"], kwargs={})
        return performed.addCallback(self.assertEquals, {"result": "ohh"})

    def test_lower_case_with_index(self):
        """
        A connected AMP client can issue a L{MethodCall} with keyword arguments
        having default values in the target object.  If a value is specified by
        the caller it will be used in place of the default value
        """
        performed = self.protocol.callRemote(MethodCall, name="lower_case",
                                             args=["OHH"], kwargs={"index": 2})
        return performed.addCallback(self.assertEquals, {"result": "OHh"})

    def test_multiply_alphabetically(self):
        """
        Method arguments passed to a L{MethodCall} can be dictionaries.
        """
        performed = self.protocol.callRemote(MethodCall,
                                             name="multiply_alphabetically",
                                             args=[{"foo": 2, "bar": 3}],
                                             kwargs={})
        return performed.addCallback(self.assertEquals,
                                     {"result": "barbarbarfoofoo"})

    def test_translate(self):
        """
        A keyword argument prefixed by C{_} can be used to send a L{MethodCall}
        for a method requiring additional protocol-specific arguments.
        """
        performed = self.protocol.callRemote(MethodCall, name="translate",
                                             args=["hi"],
                                             kwargs={"_language": "factory."
                                                                  "language"})
        return performed.addCallback(self.assertEquals, {"result": "ciao"})

    def test_guess(self):
        """
        The L{Hidden} argument type can be used to define L{MethodCall}s for
        methods requiring additional arguments.
        """
<<<<<<< HEAD
        performed = self.protocol.callRemote(Translate, word="hi")
        return performed.addCallback(self.assertEquals, {"result": "ciao"})
=======
        performed = self.protocol.callRemote(MethodCall, name="guess",
                                             args=["word", "cool"],
                                             kwargs={"value": 4})
        return performed.addCallback(self.assertEquals, {"result": "Guessed!"})

    def test_meaning_of_life(self):
        """
        If the target object method returns an object that can't be serialized,
        the L{MethodCall} result is C{None}.
        """
        performed = self.protocol.callRemote(MethodCall,
                                             name="meaning_of_life", args=[],
                                             kwargs={})
        return performed.addCallback(self.assertEquals, {"result": None})

    def test_secret(self):
        """
        If the decorated protocl method returns C{None}, an exception is rasied.
        """
        performed = self.protocol.callRemote(MethodCall,
                                             name="secret", args=[], kwargs={})
        return self.assertFailure(performed, MethodCallError)
>>>>>>> a4a1693b


class MethodCallSenderTest(TestCase):

    def setUp(self):
        super(MethodCallSenderTest, self).setUp()
        socket = self.mktemp()
        factory = Factory()
        factory.protocol = WordsServerProtocol
        factory.words = Words()
        factory.language = "italian"
        self.port = reactor.listenUNIX(socket, factory)

        def set_protocol(protocol):
            self.protocol = protocol
            self.words = RemoteWords(protocol)

        connector = ClientCreator(reactor, AMP)
        connected = connector.connectUNIX(socket)
        return connected.addCallback(set_protocol)

    def tearDown(self):
        super(MethodCallSenderTest, self).setUp()
        self.port.loseConnection()
        self.protocol.transport.loseConnection()

    def test_empty(self):
        """
<<<<<<< HEAD
        The L{amp_rpc_caller} decorator can send commands without arguments
=======
        The L{sender} decorator can send L{MethodCall}s without arguments
>>>>>>> a4a1693b
        and with an empty response.
        """
        performed = self.words.empty()
        return performed.addCallback(self.assertEquals, None)

    def test_motd(self):
        """
<<<<<<< HEAD
        The L{amp_rpc_caller} decorator can send commands without arguments
=======
        The L{sender} decorator can send L{MethodCall}s without arguments
>>>>>>> a4a1693b
        and get back the value of the commands's response.
        """
        performed = self.words.motd()
        return performed.addCallback(self.assertEquals, "Words are cool")

    def test_capitalize(self):
        """
<<<<<<< HEAD
        The L{amp_rpc_caller} decorator can send commands with one
=======
        The L{sender} decorator can send L{MethodCall}s with one
>>>>>>> a4a1693b
        argument and get the response value.
        """
        performed = self.words.capitalize("john")
        return performed.addCallback(self.assertEquals, "John")

    def test_capitalize_with_kwarg(self):
        """
<<<<<<< HEAD
        The L{amp_rpc_caller} decorator can send commands with a named
=======
        The L{sender} decorator can send L{MethodCall}s with a named
>>>>>>> a4a1693b
        argument.
        """
        performed = self.words.capitalize(word="john")
        return performed.addCallback(self.assertEquals, "John")

<<<<<<< HEAD
    def test_concatenate(self):
        """
        The L{amp_rpc_caller} decorator can send commands with more
=======
    def test_is_short(self):
        """
        The return value of a L{MethodCall} argument can be a boolean.
        """
        performed = self.words.is_short("hi")
        return performed.addCallback(self.assertEquals, True)

    def test_concatenate(self):
        """
        The L{sender} decorator can send L{MethodCall}s with more
>>>>>>> a4a1693b
        than one argument.
        """
        performed = self.words.concatenate("You ", "rock")
        return performed.addCallback(self.assertEquals, "You rock")

    def test_concatenate_with_kwargs(self):
        """
<<<<<<< HEAD
        The L{amp_rpc_caller} decorator can send commands with several
=======
        The L{sender} decorator can send L{MethodCall}s with several
>>>>>>> a4a1693b
        named arguments.
        """
        performed = self.words.concatenate(word2="rock", word1="You ")
        return performed.addCallback(self.assertEquals, "You rock")

    def test_lower_case(self):
        """
<<<<<<< HEAD
        The L{amp_rpc_caller} decorator can send a command having an
        argument with a default value.
=======
        The L{sender} decorator can send a L{MethodCall} having an argument
        with a default value.
>>>>>>> a4a1693b
        """
        performed = self.words.lower_case("OHH")
        return performed.addCallback(self.assertEquals, "ohh")

    def test_lower_case_with_index(self):
        """
<<<<<<< HEAD
        The L{amp_rpc_caller} decorator can send a command overriding
        the default value of an argument.
=======
        The L{sender} decorator can send L{MethodCall}s overriding the default
        value of an argument.
>>>>>>> a4a1693b
        """
        performed = self.words.lower_case("OHH", 2)
        return performed.addCallback(self.assertEquals, "OHh")

    def test_multiply_alphabetically(self):
        """
<<<<<<< HEAD
        The L{amp_rpc_caller} decorator can send a command requiring a
        {BPickle} argument, transparently handling the serialization.
=======
        The L{sender} decorator can send a L{MethodCall}s for methods requiring
        a dictionary arguments.
>>>>>>> a4a1693b
        """
        performed = self.words.multiply_alphabetically({"foo": 2, "bar": 3})
        return performed.addCallback(self.assertEquals, "barbarbarfoofoo")

    def test_translate(self):
        """
<<<<<<< HEAD
        The L{amp_rpc_caller} decorator can send a command requiring L{Hidden}
        arguments, which won't be exposed to the caller.
        """
        performed = self.words.translate("hi")
        return performed.addCallback(self.assertEquals, "ciao")
=======
        The L{sender} decorator can send a L{MethodCall} requiring protocol
        arguments, which won't be exposed to the caller.
        """
        performed = self.words.translate("hi")
        return performed.addCallback(self.assertEquals, "ciao")

    def test_guess(self):
        """
        The L{sender} decorator behaves well with L{MethodCall}s for methods
        having generic C{*args} and C{**kwargs} arguments.
        """
        performed = self.words.guess("word", "cool", value=4)
        return performed.addCallback(self.assertEquals, "Guessed!")
>>>>>>> a4a1693b
<|MERGE_RESOLUTION|>--- conflicted
+++ resolved
@@ -79,13 +79,9 @@
     def empty(self):
         pass
 
-<<<<<<< HEAD
-class WordsServerProtocol(MethodCallProtocol):
-=======
     @MethodCall.sender
     def motd(self):
         pass
->>>>>>> a4a1693b
 
     @MethodCall.sender
     def capitalize(self, word):
@@ -121,44 +117,6 @@
 
     @MethodCall.sender
     def get_meaning_of_life(self):
-        pass
-
-
-class RemoteWords(object):
-
-    def __init__(self, protocol):
-        self._protocol = protocol
-
-    @Empty.sender
-    def empty(self):
-        pass
-
-    @Motd.sender
-    def motd(self):
-        pass
-
-    @Capitalize.sender
-    def capitalize(self, word):
-        pass
-
-    @Synonym.sender
-    def synonym(self, word):
-        pass
-
-    @Concatenate.sender
-    def concatenate(self, word1, word2):
-        pass
-
-    @LowerCase.sender
-    def lower_case(self, word, index=None):
-        pass
-
-    @MultiplyAlphabetically.sender
-    def multiply_alphabetically(self, word_times):
-        pass
-
-    @Translate.sender
-    def translate(self, word):
         pass
 
 
@@ -306,10 +264,6 @@
         The L{Hidden} argument type can be used to define L{MethodCall}s for
         methods requiring additional arguments.
         """
-<<<<<<< HEAD
-        performed = self.protocol.callRemote(Translate, word="hi")
-        return performed.addCallback(self.assertEquals, {"result": "ciao"})
-=======
         performed = self.protocol.callRemote(MethodCall, name="guess",
                                              args=["word", "cool"],
                                              kwargs={"value": 4})
@@ -332,7 +286,6 @@
         performed = self.protocol.callRemote(MethodCall,
                                              name="secret", args=[], kwargs={})
         return self.assertFailure(performed, MethodCallError)
->>>>>>> a4a1693b
 
 
 class MethodCallSenderTest(TestCase):
@@ -361,11 +314,7 @@
 
     def test_empty(self):
         """
-<<<<<<< HEAD
-        The L{amp_rpc_caller} decorator can send commands without arguments
-=======
         The L{sender} decorator can send L{MethodCall}s without arguments
->>>>>>> a4a1693b
         and with an empty response.
         """
         performed = self.words.empty()
@@ -373,11 +322,7 @@
 
     def test_motd(self):
         """
-<<<<<<< HEAD
-        The L{amp_rpc_caller} decorator can send commands without arguments
-=======
         The L{sender} decorator can send L{MethodCall}s without arguments
->>>>>>> a4a1693b
         and get back the value of the commands's response.
         """
         performed = self.words.motd()
@@ -385,11 +330,7 @@
 
     def test_capitalize(self):
         """
-<<<<<<< HEAD
-        The L{amp_rpc_caller} decorator can send commands with one
-=======
         The L{sender} decorator can send L{MethodCall}s with one
->>>>>>> a4a1693b
         argument and get the response value.
         """
         performed = self.words.capitalize("john")
@@ -397,21 +338,12 @@
 
     def test_capitalize_with_kwarg(self):
         """
-<<<<<<< HEAD
-        The L{amp_rpc_caller} decorator can send commands with a named
-=======
         The L{sender} decorator can send L{MethodCall}s with a named
->>>>>>> a4a1693b
         argument.
         """
         performed = self.words.capitalize(word="john")
         return performed.addCallback(self.assertEquals, "John")
 
-<<<<<<< HEAD
-    def test_concatenate(self):
-        """
-        The L{amp_rpc_caller} decorator can send commands with more
-=======
     def test_is_short(self):
         """
         The return value of a L{MethodCall} argument can be a boolean.
@@ -422,7 +354,6 @@
     def test_concatenate(self):
         """
         The L{sender} decorator can send L{MethodCall}s with more
->>>>>>> a4a1693b
         than one argument.
         """
         performed = self.words.concatenate("You ", "rock")
@@ -430,11 +361,7 @@
 
     def test_concatenate_with_kwargs(self):
         """
-<<<<<<< HEAD
-        The L{amp_rpc_caller} decorator can send commands with several
-=======
         The L{sender} decorator can send L{MethodCall}s with several
->>>>>>> a4a1693b
         named arguments.
         """
         performed = self.words.concatenate(word2="rock", word1="You ")
@@ -442,57 +369,35 @@
 
     def test_lower_case(self):
         """
-<<<<<<< HEAD
-        The L{amp_rpc_caller} decorator can send a command having an
-        argument with a default value.
-=======
         The L{sender} decorator can send a L{MethodCall} having an argument
         with a default value.
->>>>>>> a4a1693b
         """
         performed = self.words.lower_case("OHH")
         return performed.addCallback(self.assertEquals, "ohh")
 
     def test_lower_case_with_index(self):
         """
-<<<<<<< HEAD
-        The L{amp_rpc_caller} decorator can send a command overriding
-        the default value of an argument.
-=======
         The L{sender} decorator can send L{MethodCall}s overriding the default
         value of an argument.
->>>>>>> a4a1693b
         """
         performed = self.words.lower_case("OHH", 2)
         return performed.addCallback(self.assertEquals, "OHh")
 
     def test_multiply_alphabetically(self):
         """
-<<<<<<< HEAD
-        The L{amp_rpc_caller} decorator can send a command requiring a
-        {BPickle} argument, transparently handling the serialization.
-=======
         The L{sender} decorator can send a L{MethodCall}s for methods requiring
         a dictionary arguments.
->>>>>>> a4a1693b
         """
         performed = self.words.multiply_alphabetically({"foo": 2, "bar": 3})
         return performed.addCallback(self.assertEquals, "barbarbarfoofoo")
 
     def test_translate(self):
         """
-<<<<<<< HEAD
-        The L{amp_rpc_caller} decorator can send a command requiring L{Hidden}
+        The L{sender} decorator can send a L{MethodCall} requiring protocol
         arguments, which won't be exposed to the caller.
         """
         performed = self.words.translate("hi")
         return performed.addCallback(self.assertEquals, "ciao")
-=======
-        The L{sender} decorator can send a L{MethodCall} requiring protocol
-        arguments, which won't be exposed to the caller.
-        """
-        performed = self.words.translate("hi")
-        return performed.addCallback(self.assertEquals, "ciao")
 
     def test_guess(self):
         """
@@ -500,5 +405,4 @@
         having generic C{*args} and C{**kwargs} arguments.
         """
         performed = self.words.guess("word", "cool", value=4)
-        return performed.addCallback(self.assertEquals, "Guessed!")
->>>>>>> a4a1693b
+        return performed.addCallback(self.assertEquals, "Guessed!")