from twisted.trial.unittest import TestCase
from twisted.internet import reactor
from twisted.internet.protocol import Factory, ClientCreator
from twisted.protocols.amp import AMP, String, Integer

from landscape.lib.amp import (
    StringOrNone, BPickle, ProtocolAttribute, MethodCall, MethodCallProtocol,
    get_nested_attr)


class Words(object):

    def empty(self):
        pass

    def motd(self):
        return "Words are cool"

    def capitalize(self, word):
        return word.capitalize()

    def synonym(self, word):
        if word == "hi":
            return "hello"
        else:
            return None

    def concatenate(self, word1, word2):
        return word1 + word2

    def lower_case(self, word, index=None):
        if index is None:
            return word.lower()
        else:
            return word[:index] + word[index:].lower()

    def multiply_alphabetically(self, word_times):
        result = ""
        for word, times in sorted(word_times.iteritems()):
            result += word * times
        return result

    def translate(self, word, language):
        if word == "hi" and language == "italian":
            return "ciao"
        else:
            raise RuntimeError("'%s' doesn't exit in %s" % (word, language))


class Empty(MethodCall):

    arguments = []
    response = []


class Motd(MethodCall):

    arguments = []
    response = [("result", String())]


class Capitalize(MethodCall):

    arguments = [("word", String())]
    response = [("result", String())]


class Synonym(MethodCall):

    arguments = [("word", String())]
    response = [("result", StringOrNone())]


class Concatenate(MethodCall):

    arguments = [("word1", String()), ("word2", String())]
    response = [("result", String())]


class LowerCase(MethodCall):

    arguments = [("word", String()), ("index", Integer(optional=True))]
    response = [("result", String())]


class MultiplyAlphabetically(MethodCall):

    arguments = [("word_times", BPickle())]
    response = [("result", String())]


class Translate(MethodCall):

    arguments = [("word", String()), ("__protocol_attribute_language",
                                      ProtocolAttribute("factory.language"))]
    response = [("result", String())]


class WordsServerProtocol(MethodCallProtocol):

    @property
    def _object(self):
        return self.factory.words

    @Empty.responder
    def _empty(self):
        pass

    @Motd.responder
    def _motd(self):
        pass

    @Capitalize.responder
    def _capitalize(self, word):
        pass

    @Synonym.responder
    def _synonym(self, word):
        pass

    @Concatenate.responder
    def _concatenate(self, word1, word2):
        pass

    @LowerCase.responder
    def _lower_case(self, word, index):
        pass

    @MultiplyAlphabetically.responder
    def _multiply_alphabetically(self, word_times):
        pass

    @Translate.responder
    def _translate(self, word):
        pass


<<<<<<< HEAD
class WordsClientProtocol(AMP):
=======
class RemoteWords(object):

    def __init__(self, protocol):
        self._protocol = protocol
>>>>>>> 58669a32

    @Empty.sender
    def empty(self):
        pass

    @Motd.sender
    def motd(self):
        pass

    @Capitalize.sender
    def capitalize(self, word):
        pass

    @Synonym.sender
    def synonym(self, word):
        pass

    @Concatenate.sender
    def concatenate(self, word1, word2):
        pass

    @LowerCase.sender
    def lower_case(self, word, index=None):
        pass

    @MultiplyAlphabetically.sender
    def multiply_alphabetically(self, word_times):
        pass

    @Translate.sender
    def translate(self, word):
        pass


class GetNestedAttrTest(TestCase):

    def test_nested_attr(self):
        """
        The L{get_nested_attr} function returns nested attributes.
        """

        class Object(object):
            pass
        obj = Object()
        obj.foo = Object()
        obj.foo.bar = 1
        self.assertEquals(get_nested_attr(obj, "foo.bar"), 1)

    def test_nested_attr_with_empty_path(self):
        """
        The L{get_nested_attr} function returns the object itself if its
        passed an empty string.
        ."""
        obj = object()
        self.assertIdentical(get_nested_attr(obj, ""), obj)


class MethodCallTest(TestCase):

    def test_get_method_name(self):
        """
        The L{get_method_name} function returns the target object method
        name associated the given C{MethodCall}.
        """
        self.assertEquals(Empty.get_method_name(), "empty")
        self.assertEquals(LowerCase.get_method_name(), "lower_case")


class MethodCallResponderTest(TestCase):

    def setUp(self):
        super(MethodCallResponderTest, self).setUp()
        socket = self.mktemp()
        factory = Factory()
        factory.protocol = WordsServerProtocol
        factory.words = Words()
        factory.language = "italian"
        self.port = reactor.listenUNIX(socket, factory)

        def set_protocol(protocol):
            self.protocol = protocol

        connector = ClientCreator(reactor, AMP)
        connected = connector.connectUNIX(socket)
        return connected.addCallback(set_protocol)

    def tearDown(self):
        super(MethodCallResponderTest, self).setUp()
        self.port.loseConnection()
        self.protocol.transport.loseConnection()

    def test_empty(self):
        """
        A connected AMP client can issue a command without arguments and with
        an empty response.
        """
        performed = self.protocol.callRemote(Empty)
        return performed.addCallback(self.assertEquals, {})

    def test_motd(self):
        """
        A connected AMP client can issue a command targeted to an object
        method with a return value.
        """
        performed = self.protocol.callRemote(Motd)
        return performed.addCallback(self.assertEquals,
                                     {"result": "Words are cool"})

    def test_capitalize(self):
        """
        A connected AMP client can issue a command with one argument and
        a response value.
        """
        performed = self.protocol.callRemote(Capitalize, word="john")
        return performed.addCallback(self.assertEquals, {"result": "John"})

    def test_synonim(self):
        """
        The L{StringOrNone} argument normally behaves like a L{String}
        """
        performed = self.protocol.callRemote(Synonym, word="hi")
        return performed.addCallback(self.assertEquals, {"result": "hello"})

    def test_synonim_with_none(self):
        """
        The value of a L{StringOrNone} argument can be C{None}.
        """
        performed = self.protocol.callRemote(Synonym, word="foo")
        return performed.addCallback(self.assertEquals, {"result": None})

    def test_concatenate(self):
        """
        A connected AMP client can issue a command with many arguments.
        """
        performed = self.protocol.callRemote(Concatenate,
                                             word1="You ", word2="rock")
        return performed.addCallback(self.assertEquals, {"result": "You rock"})

    def test_lower_case(self):
        """
        A connected AMP client can issue a command with many arguments some
        of which have default values in the target object.
        """
        performed = self.protocol.callRemote(LowerCase, word="OHH")
        return performed.addCallback(self.assertEquals, {"result": "ohh"})

    def test_lower_case_with_index(self):
        """
        A connected AMP client can issue a command with many arguments some
        of which have default values in the target object.  If a value is
        specified by the caller it will be used in place of the default value
        """
        performed = self.protocol.callRemote(LowerCase, word="OHH", index=2)
        return performed.addCallback(self.assertEquals, {"result": "OHh"})

    def test_multiply_alphabetically(self):
        """
        The L{BPickle} argument type can be used to define L{MethodCall}s for
        methods requiring dictionary arguments.
        """
        performed = self.protocol.callRemote(MultiplyAlphabetically,
                                             word_times={"foo": 2, "bar": 3})
        return performed.addCallback(self.assertEquals,
                                     {"result": "barbarbarfoofoo"})

    def test_translate(self):
        """
        The L{Hidden} argument type can be used to define L{MethodCall}s for
        methods requiring additional arguments.
        """
        performed = self.protocol.callRemote(Translate, word="hi")
        return performed.addCallback(self.assertEquals, {"result": "ciao"})


class MethodCallSenderTest(TestCase):

    def setUp(self):
        super(MethodCallSenderTest, self).setUp()
        socket = self.mktemp()
        factory = Factory()
        factory.protocol = WordsServerProtocol
        factory.words = Words()
        factory.language = "italian"
        self.port = reactor.listenUNIX(socket, factory)

        def set_protocol(protocol):
            self.protocol = protocol
<<<<<<< HEAD

        connector = ClientCreator(reactor, WordsClientProtocol)
=======
            self.words = RemoteWords(protocol)

        connector = ClientCreator(reactor, AMP)
>>>>>>> 58669a32
        connected = connector.connectUNIX(socket)
        return connected.addCallback(set_protocol)

    def tearDown(self):
        super(MethodCallSenderTest, self).setUp()
        self.port.loseConnection()
        self.protocol.transport.loseConnection()

    def test_empty(self):
        """
        The L{amp_rpc_caller} decorator can send commands without arguments
        and with an empty response.
        """
<<<<<<< HEAD
        performed = self.protocol.empty()
=======
        performed = self.words.empty()
>>>>>>> 58669a32
        return performed.addCallback(self.assertEquals, None)

    def test_motd(self):
        """
        The L{amp_rpc_caller} decorator can send commands without arguments
        and get back the value of the commands's response.
        """
<<<<<<< HEAD
        performed = self.protocol.motd()
=======
        performed = self.words.motd()
>>>>>>> 58669a32
        return performed.addCallback(self.assertEquals, "Words are cool")

    def test_capitalize(self):
        """
        The L{amp_rpc_caller} decorator can send commands with one
        argument and get the response value.
        """
<<<<<<< HEAD
        performed = self.protocol.capitalize("john")
=======
        performed = self.words.capitalize("john")
>>>>>>> 58669a32
        return performed.addCallback(self.assertEquals, "John")

    def test_capitalize_with_kwarg(self):
        """
        The L{amp_rpc_caller} decorator can send commands with a named
        argument.
        """
<<<<<<< HEAD
        performed = self.protocol.capitalize(word="john")
=======
        performed = self.words.capitalize(word="john")
>>>>>>> 58669a32
        return performed.addCallback(self.assertEquals, "John")

    def test_concatenate(self):
        """
        The L{amp_rpc_caller} decorator can send commands with more
        than one argument.
        """
<<<<<<< HEAD
        performed = self.protocol.concatenate("You ", "rock")
=======
        performed = self.words.concatenate("You ", "rock")
>>>>>>> 58669a32
        return performed.addCallback(self.assertEquals, "You rock")

    def test_concatenate_with_kwargs(self):
        """
        The L{amp_rpc_caller} decorator can send commands with several
        named arguments.
        """
<<<<<<< HEAD
        performed = self.protocol.concatenate(word2="rock", word1="You ")
=======
        performed = self.words.concatenate(word2="rock", word1="You ")
>>>>>>> 58669a32
        return performed.addCallback(self.assertEquals, "You rock")

    def test_lower_case(self):
        """
        The L{amp_rpc_caller} decorator can send a command having an
        argument with a default value.
        """
<<<<<<< HEAD
        performed = self.protocol.lower_case("OHH")
=======
        performed = self.words.lower_case("OHH")
>>>>>>> 58669a32
        return performed.addCallback(self.assertEquals, "ohh")

    def test_lower_case_with_index(self):
        """
        The L{amp_rpc_caller} decorator can send a command overriding
        the default value of an argument.
        """
<<<<<<< HEAD
        performed = self.protocol.lower_case("OHH", 2)
=======
        performed = self.words.lower_case("OHH", 2)
>>>>>>> 58669a32
        return performed.addCallback(self.assertEquals, "OHh")

    def test_multiply_alphabetically(self):
        """
        The L{amp_rpc_caller} decorator can send a command requiring a
        {BPickle} argument, transparently handling the serialization.
        """
<<<<<<< HEAD
        performed = self.protocol.multiply_alphabetically({"foo": 2, "bar": 3})
=======
        performed = self.words.multiply_alphabetically({"foo": 2, "bar": 3})
>>>>>>> 58669a32
        return performed.addCallback(self.assertEquals, "barbarbarfoofoo")

    def test_translate(self):
        """
        The L{amp_rpc_caller} decorator can send a command requiring L{Hidden}
        arguments, which won't be exposed to the caller.
        """
<<<<<<< HEAD
        performed = self.protocol.translate("hi")
=======
        performed = self.words.translate("hi")
>>>>>>> 58669a32
        return performed.addCallback(self.assertEquals, "ciao")<|MERGE_RESOLUTION|>--- conflicted
+++ resolved
@@ -135,14 +135,10 @@
         pass
 
 
-<<<<<<< HEAD
-class WordsClientProtocol(AMP):
-=======
 class RemoteWords(object):
 
     def __init__(self, protocol):
         self._protocol = protocol
->>>>>>> 58669a32
 
     @Empty.sender
     def empty(self):
@@ -329,15 +325,8 @@
         self.port = reactor.listenUNIX(socket, factory)
 
         def set_protocol(protocol):
-            self.protocol = protocol
-<<<<<<< HEAD
-
-        connector = ClientCreator(reactor, WordsClientProtocol)
-=======
             self.words = RemoteWords(protocol)
-
         connector = ClientCreator(reactor, AMP)
->>>>>>> 58669a32
         connected = connector.connectUNIX(socket)
         return connected.addCallback(set_protocol)
 
@@ -351,11 +340,7 @@
         The L{amp_rpc_caller} decorator can send commands without arguments
         and with an empty response.
         """
-<<<<<<< HEAD
-        performed = self.protocol.empty()
-=======
         performed = self.words.empty()
->>>>>>> 58669a32
         return performed.addCallback(self.assertEquals, None)
 
     def test_motd(self):
@@ -363,11 +348,7 @@
         The L{amp_rpc_caller} decorator can send commands without arguments
         and get back the value of the commands's response.
         """
-<<<<<<< HEAD
-        performed = self.protocol.motd()
-=======
         performed = self.words.motd()
->>>>>>> 58669a32
         return performed.addCallback(self.assertEquals, "Words are cool")
 
     def test_capitalize(self):
@@ -375,11 +356,7 @@
         The L{amp_rpc_caller} decorator can send commands with one
         argument and get the response value.
         """
-<<<<<<< HEAD
-        performed = self.protocol.capitalize("john")
-=======
         performed = self.words.capitalize("john")
->>>>>>> 58669a32
         return performed.addCallback(self.assertEquals, "John")
 
     def test_capitalize_with_kwarg(self):
@@ -387,11 +364,7 @@
         The L{amp_rpc_caller} decorator can send commands with a named
         argument.
         """
-<<<<<<< HEAD
-        performed = self.protocol.capitalize(word="john")
-=======
         performed = self.words.capitalize(word="john")
->>>>>>> 58669a32
         return performed.addCallback(self.assertEquals, "John")
 
     def test_concatenate(self):
@@ -399,11 +372,7 @@
         The L{amp_rpc_caller} decorator can send commands with more
         than one argument.
         """
-<<<<<<< HEAD
-        performed = self.protocol.concatenate("You ", "rock")
-=======
         performed = self.words.concatenate("You ", "rock")
->>>>>>> 58669a32
         return performed.addCallback(self.assertEquals, "You rock")
 
     def test_concatenate_with_kwargs(self):
@@ -411,11 +380,7 @@
         The L{amp_rpc_caller} decorator can send commands with several
         named arguments.
         """
-<<<<<<< HEAD
-        performed = self.protocol.concatenate(word2="rock", word1="You ")
-=======
         performed = self.words.concatenate(word2="rock", word1="You ")
->>>>>>> 58669a32
         return performed.addCallback(self.assertEquals, "You rock")
 
     def test_lower_case(self):
@@ -423,11 +388,7 @@
         The L{amp_rpc_caller} decorator can send a command having an
         argument with a default value.
         """
-<<<<<<< HEAD
-        performed = self.protocol.lower_case("OHH")
-=======
         performed = self.words.lower_case("OHH")
->>>>>>> 58669a32
         return performed.addCallback(self.assertEquals, "ohh")
 
     def test_lower_case_with_index(self):
@@ -435,11 +396,7 @@
         The L{amp_rpc_caller} decorator can send a command overriding
         the default value of an argument.
         """
-<<<<<<< HEAD
-        performed = self.protocol.lower_case("OHH", 2)
-=======
         performed = self.words.lower_case("OHH", 2)
->>>>>>> 58669a32
         return performed.addCallback(self.assertEquals, "OHh")
 
     def test_multiply_alphabetically(self):
@@ -447,11 +404,7 @@
         The L{amp_rpc_caller} decorator can send a command requiring a
         {BPickle} argument, transparently handling the serialization.
         """
-<<<<<<< HEAD
-        performed = self.protocol.multiply_alphabetically({"foo": 2, "bar": 3})
-=======
         performed = self.words.multiply_alphabetically({"foo": 2, "bar": 3})
->>>>>>> 58669a32
         return performed.addCallback(self.assertEquals, "barbarbarfoofoo")
 
     def test_translate(self):
@@ -459,9 +412,5 @@
         The L{amp_rpc_caller} decorator can send a command requiring L{Hidden}
         arguments, which won't be exposed to the caller.
         """
-<<<<<<< HEAD
-        performed = self.protocol.translate("hi")
-=======
         performed = self.words.translate("hi")
->>>>>>> 58669a32
         return performed.addCallback(self.assertEquals, "ciao")