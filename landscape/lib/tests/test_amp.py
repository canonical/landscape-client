from twisted.internet import reactor
from twisted.internet.defer import Deferred
from twisted.internet.protocol import ClientCreator

from landscape.lib.amp import (
<<<<<<< HEAD
    MethodCallError, MethodCall, MethodCallServerProtocol,
    MethodCallClientProtocol, MethodCallServerFactory,
    MethodCallClientFactory, RemoteObject, RemoteObjectCreator)
=======
    MethodCallError, MethodCallServerProtocol, MethodCallClientProtocol,
    MethodCallServerFactory, RemoteObject, RemoteObjectCreator)
>>>>>>> 10778664
from landscape.tests.helpers import LandscapeTest


class Words(object):
    """Test class to be used as target object of a L{MethodCallProtocol}."""

    def secret(self):
        raise RuntimeError("I'm not supposed to be called!")

    def empty(self):
        pass

    def motd(self):
        return "Words are cool"

    def capitalize(self, word):
        return word.capitalize()

    def is_short(self, word):
        return len(word) < 4

    def concatenate(self, word1, word2):
        return word1 + word2

    def lower_case(self, word, index=None):
        if index is None:
            return word.lower()
        else:
            return word[:index] + word[index:].lower()

    def multiply_alphabetically(self, word_times):
        result = ""
        for word, times in sorted(word_times.iteritems()):
            result += word * times
        return result

    def meaning_of_life(self):

        class Complex(object):
            pass
        return Complex()

    def _check(self, word, seed, value=3):
        if seed == "cool" and value == 4:
            return "Guessed!"

    def guess(self, word, *args, **kwargs):
        return self._check(word, *args, **kwargs)

    def google(self, word):
        deferred = Deferred()
        if word == "Landscape":
            reactor.callLater(0.01, lambda: deferred.callback("Cool!"))
        elif word == "Easy query":
            deferred.callback("Done!")
        elif word == "Weird stuff":
            reactor.callLater(0.01, lambda: deferred.errback(Exception("bad")))
        elif word == "Censored":
            deferred.errback(Exception("very bad"))
        elif word == "Long query":
            # Do nothing, the deferred won't be fired at all
            pass
        return deferred


class WordsProtocol(MethodCallServerProtocol):

    methods = ["empty",
               "motd",
               "capitalize",
               "is_short",
               "concatenate",
               "lower_case",
               "multiply_alphabetically",
               "translate",
               "meaning_of_life",
               "guess",
               "google"]


class MethodCallProtocolTest(LandscapeTest):

    def setUp(self):
        super(MethodCallProtocolTest, self).setUp()
        socket = self.mktemp()
        factory = MethodCallServerFactory(Words())
        factory.protocol = WordsProtocol
        self.port = reactor.listenUNIX(socket, factory)

        def set_protocol(protocol):
            self.protocol = protocol

        connector = ClientCreator(reactor, MethodCallClientProtocol)
        connected = connector.connectUNIX(socket)
        return connected.addCallback(set_protocol)

    def tearDown(self):
        self.protocol.transport.loseConnection()
        self.port.stopListening()
        super(MethodCallProtocolTest, self).tearDown()

    def test_with_forbidden_method(self):
        """
        If a method is not included in L{MethodCallProtocol.methods} it
        can't be called.
        """
        result = self.protocol.send_method_call(method="secret",
                                                args=[],
                                                kwargs={})
        return self.assertFailure(result, MethodCallError)

    def test_with_no_arguments(self):
        """
        A connected client can issue a L{MethodCall} without arguments and
        with an empty response.
        """
<<<<<<< HEAD
        result = self.protocol.callRemote(MethodCall,
                                          method="empty",
                                          args=[],
                                          kwargs={})
        return self.assertSuccess(result, {"result": None,
                                           "deferred": None})
=======
        result = self.protocol.send_method_call(method="empty",
                                                args=[],
                                                kwargs={})
        return self.assertSuccess(result, {"result": None})
>>>>>>> 10778664

    def test_with_return_value(self):
        """
        A connected client can issue a L{MethodCall} targeted to an
        object method with a return value.
        """
<<<<<<< HEAD
        result = self.protocol.callRemote(MethodCall,
                                          method="motd",
                                          args=[],
                                          kwargs={})
        return self.assertSuccess(result, {"result": "Words are cool",
                                           "deferred": None})
=======
        result = self.protocol.send_method_call(method="motd",
                                                args=[],
                                                kwargs={})
        return self.assertSuccess(result, {"result": "Words are cool"})
>>>>>>> 10778664

    def test_with_one_argument(self):
        """
        A connected AMP client can issue a L{MethodCall} with one argument and
        a response value.
        """
<<<<<<< HEAD
        result = self.protocol.callRemote(MethodCall,
                                          method="capitalize",
                                          args=["john"],
                                          kwargs={})
        return self.assertSuccess(result, {"result": "John",
                                           "deferred": None})
=======
        result = self.protocol.send_method_call(method="capitalize",
                                                args=["john"],
                                                kwargs={})
        return self.assertSuccess(result, {"result": "John"})
>>>>>>> 10778664

    def test_with_boolean_return_value(self):
        """
        The return value of a L{MethodCall} argument can be a boolean.
        """
<<<<<<< HEAD
        result = self.protocol.callRemote(MethodCall,
                                          method="is_short",
                                          args=["hi"],
                                          kwargs={})
        return self.assertSuccess(result, {"result": True,
                                           "deferred": None})
=======
        result = self.protocol.send_method_call(method="is_short",
                                                args=["hi"],
                                                kwargs={})
        return self.assertSuccess(result, {"result": True})
>>>>>>> 10778664

    def test_with_many_arguments(self):
        """
        A connected client can issue a L{MethodCall} with many arguments.
        """
<<<<<<< HEAD
        result = self.protocol.callRemote(MethodCall,
                                          method="concatenate",
                                          args=["You ", "rock"],
                                          kwargs={})
        return self.assertSuccess(result, {"result": "You rock",
                                           "deferred": None})
=======
        result = self.protocol.send_method_call(method="concatenate",
                                                args=["You ", "rock"],
                                                kwargs={})
        return self.assertSuccess(result, {"result": "You rock"})
>>>>>>> 10778664

    def test_with_default_arguments(self):
        """
        A connected client can issue a L{MethodCall} for methods having
        default arguments.
        """
<<<<<<< HEAD
        result = self.protocol.callRemote(MethodCall,
                                          method="lower_case",
                                          args=["OHH"],
                                          kwargs={})
        return self.assertSuccess(result, {"result": "ohh",
                                           "deferred": None})
=======
        result = self.protocol.send_method_call(method="lower_case",
                                                args=["OHH"],
                                                kwargs={})
        return self.assertSuccess(result, {"result": "ohh"})
>>>>>>> 10778664

    def test_with_overriden_default_arguments(self):
        """
        A connected client can issue a L{MethodCall} with keyword arguments
        having default values in the target object.  If a value is specified by
        the caller it will be used in place of the default value
        """
<<<<<<< HEAD
        result = self.protocol.callRemote(MethodCall,
                                          method="lower_case",
                                          args=["OHH"],
                                          kwargs={"index": 2})
        return self.assertSuccess(result, {"result": "OHh",
                                           "deferred": None})
=======
        result = self.protocol.send_method_call(method="lower_case",
                                                args=["OHH"],
                                                kwargs={"index": 2})
        return self.assertSuccess(result, {"result": "OHh"})
>>>>>>> 10778664

    def test_with_dictionary_arguments(self):
        """
        Method arguments passed to a L{MethodCall} can be dictionaries.
        """
<<<<<<< HEAD
        result = self.protocol.callRemote(MethodCall,
                                          method="multiply_alphabetically",
                                          args=[{"foo": 2, "bar": 3}],
                                          kwargs={})
        return self.assertSuccess(result, {"result": "barbarbarfoofoo",
                                           "deferred": None})
=======
        result = self.protocol.send_method_call(method="multiply_"
                                                       "alphabetically",
                                                args=[{"foo": 2, "bar": 3}],
                                                kwargs={})
        return self.assertSuccess(result, {"result": "barbarbarfoofoo"})
>>>>>>> 10778664

    def test_with_non_serializable_return_value(self):
        """
        If the target object method returns an object that can't be serialized,
        the L{MethodCall} result is C{None}.
        """
        result = self.protocol.send_method_call(method="meaning_of_life",
                                                args=[],
                                                kwargs={})
        return self.assertFailure(result, MethodCallError)


class RemoteObjectTest(LandscapeTest):

    def setUp(self):
        super(RemoteObjectTest, self).setUp()
        socket = self.mktemp()
        server_factory = MethodCallServerFactory(Words())
        server_factory.protocol = WordsProtocol
        self.port = reactor.listenUNIX(socket, server_factory)

        def set_remote(protocol):
            self.protocol = protocol
            self.words = RemoteObject(protocol)

<<<<<<< HEAD
        connected = Deferred()
        connected.addCallback(set_remote)
        client_factory = MethodCallClientFactory(reactor, connected.callback)
        reactor.connectUNIX(socket, client_factory)
        return connected
=======
        connector = ClientCreator(reactor, MethodCallClientProtocol)
        connected = connector.connectUNIX(socket)
        return connected.addCallback(set_remote)
>>>>>>> 10778664

    def tearDown(self):
        self.protocol.transport.loseConnection()
        self.port.stopListening()
        super(RemoteObjectTest, self).tearDown()

    def test_method_call_sender_with_forbidden_method(self):
        """
        A L{RemoteObject} can send L{MethodCall}s without arguments and withj
        an empty response.
        """
        result = self.words.secret()
        return self.assertFailure(result, MethodCallError)

    def test_with_no_arguments(self):
        """
        A L{RemoteObject} can send L{MethodCall}s without arguments and withj
        an empty response.
        """
        return self.assertSuccess(self.words.empty())

    def test_with_return_value(self):
        """
        A L{RemoteObject} can send L{MethodCall}s without arguments and get
        back the value of the commands's response.
        """
        result = self.words.motd()
        return self.assertSuccess(result, "Words are cool")

    def test_with_one_argument(self):
        """
        A L{RemoteObject} can send L{MethodCall}s with one argument and get
        the response value.
        """
        result = self.words.capitalize("john")
        return self.assertSuccess(result, "John")

    def test_with_one_keyword_argument(self):
        """
        A L{RemoteObject} can send L{MethodCall}s with a named argument.
        """
        result = self.words.capitalize(word="john")
        return self.assertSuccess(result, "John")

    def test_with_boolean_return_value(self):
        """
        The return value of a L{MethodCall} argument can be a boolean.
        """
        return self.assertSuccess(self.words.is_short("hi"), True)

    def test_with_many_arguments(self):
        """
        A L{RemoteObject} can send L{MethodCall}s with more than one argument.
        """
        result = self.words.concatenate("You ", "rock")
        return self.assertSuccess(result, "You rock")

    def test_with_many_keyword_arguments(self):
        """
        A L{RemoteObject} can send L{MethodCall}s with several
        named arguments.
        """
        result = self.words.concatenate(word2="rock", word1="You ")
        return self.assertSuccess(result, "You rock")

    def test_with_default_arguments(self):
        """
        A L{RemoteObject} can send a L{MethodCall} having an argument with
        a default value.
        """
        result = self.words.lower_case("OHH")
        return self.assertSuccess(result, "ohh")

    def test_with_overriden_default_arguments(self):
        """
        A L{RemoteObject} can send L{MethodCall}s overriding the default
        value of an argument.
        """
        result = self.words.lower_case("OHH", 2)
        return self.assertSuccess(result, "OHh")

    def test_with_dictionary_arguments(self):
        """
        A L{RemoteObject} can send a L{MethodCall}s for methods requiring
        a dictionary arguments.
        """
        result = self.words.multiply_alphabetically({"foo": 2, "bar": 3})
        return self.assertSuccess(result, "barbarbarfoofoo")

    def test_with_generic_args_and_kwargs(self):
        """
        A L{RemoteObject} behaves well with L{MethodCall}s for methods
        having generic C{*args} and C{**kwargs} arguments.
        """
        result = self.words.guess("word", "cool", value=4)
        return self.assertSuccess(result, "Guessed!")

    def test_with_success_full_deferred(self):
        """
        If the target object method returns a L{Deferred}, it is handled
        transparently.
        """
        result = self.words.google("Landscape")
        return self.assertSuccess(result, "Cool!")

    def test_with_failing_deferred(self):
        """
        If the target object method returns a failing L{Deferred}, a
        L{MethodCallError} is raised.
        """
        result = self.words.google("Weird stuff")
        return self.assertFailure(result, MethodCallError)

    def test_with_already_callback_deferred(self):
        """
        The target object method can return an already fired L{Deferred}.
        """
        result = self.words.google("Easy query")
        return self.assertSuccess(result, "Done!")

    def test_with_already_errback_deferred(self):
        """
        If the target object method can return an already failed L{Deferred}.
        """
        result = self.words.google("Censored")
        return self.assertFailure(result, MethodCallError)

    def test_with_deferred_timeout(self):
        """
        If the peer protocol doesn't send a response for a deferred within
        the given timeout, the method call fails.
        """
        self.protocol.timeout = 0.1
        result = self.words.google("Long query")
        return self.assertFailure(result, MethodCallError)


class RemoteObjectCreatorTest(LandscapeTest):

    def setUp(self):
        super(RemoteObjectCreatorTest, self).setUp()
        socket = self.mktemp()
        factory = MethodCallServerFactory(Words())
        factory.protocol = WordsProtocol
        self.port = reactor.listenUNIX(socket, factory)

        def set_remote(remote):
            self.words = remote

        self.connector = RemoteObjectCreator(reactor, socket)
        connected = self.connector.connect()
        return connected.addCallback(set_remote)

    def tearDown(self):
        self.connector.disconnect()
        self.port.stopListening()
        super(RemoteObjectCreatorTest, self).tearDown()

    def test_connect(self):
        """
        A L{RemoteObject} can send L{MethodCall}s without arguments and withj
        an empty response.
        """
        return self.assertSuccess(self.words.empty())<|MERGE_RESOLUTION|>--- conflicted
+++ resolved
@@ -3,14 +3,9 @@
 from twisted.internet.protocol import ClientCreator
 
 from landscape.lib.amp import (
-<<<<<<< HEAD
     MethodCallError, MethodCall, MethodCallServerProtocol,
     MethodCallClientProtocol, MethodCallServerFactory,
     MethodCallClientFactory, RemoteObject, RemoteObjectCreator)
-=======
-    MethodCallError, MethodCallServerProtocol, MethodCallClientProtocol,
-    MethodCallServerFactory, RemoteObject, RemoteObjectCreator)
->>>>>>> 10778664
 from landscape.tests.helpers import LandscapeTest
 
 
@@ -127,112 +122,64 @@
         A connected client can issue a L{MethodCall} without arguments and
         with an empty response.
         """
-<<<<<<< HEAD
-        result = self.protocol.callRemote(MethodCall,
-                                          method="empty",
-                                          args=[],
-                                          kwargs={})
-        return self.assertSuccess(result, {"result": None,
-                                           "deferred": None})
-=======
         result = self.protocol.send_method_call(method="empty",
                                                 args=[],
                                                 kwargs={})
-        return self.assertSuccess(result, {"result": None})
->>>>>>> 10778664
+        return self.assertSuccess(result, {"result": None,
+                                           "deferred": None})
 
     def test_with_return_value(self):
         """
         A connected client can issue a L{MethodCall} targeted to an
         object method with a return value.
         """
-<<<<<<< HEAD
-        result = self.protocol.callRemote(MethodCall,
-                                          method="motd",
-                                          args=[],
-                                          kwargs={})
-        return self.assertSuccess(result, {"result": "Words are cool",
-                                           "deferred": None})
-=======
         result = self.protocol.send_method_call(method="motd",
                                                 args=[],
                                                 kwargs={})
-        return self.assertSuccess(result, {"result": "Words are cool"})
->>>>>>> 10778664
+        return self.assertSuccess(result, {"result": "Words are cool",
+                                           "deferred": None})
 
     def test_with_one_argument(self):
         """
         A connected AMP client can issue a L{MethodCall} with one argument and
         a response value.
         """
-<<<<<<< HEAD
-        result = self.protocol.callRemote(MethodCall,
-                                          method="capitalize",
-                                          args=["john"],
-                                          kwargs={})
-        return self.assertSuccess(result, {"result": "John",
-                                           "deferred": None})
-=======
         result = self.protocol.send_method_call(method="capitalize",
                                                 args=["john"],
                                                 kwargs={})
-        return self.assertSuccess(result, {"result": "John"})
->>>>>>> 10778664
+        return self.assertSuccess(result, {"result": "John",
+                                           "deferred": None})
 
     def test_with_boolean_return_value(self):
         """
         The return value of a L{MethodCall} argument can be a boolean.
         """
-<<<<<<< HEAD
-        result = self.protocol.callRemote(MethodCall,
-                                          method="is_short",
-                                          args=["hi"],
-                                          kwargs={})
-        return self.assertSuccess(result, {"result": True,
-                                           "deferred": None})
-=======
         result = self.protocol.send_method_call(method="is_short",
                                                 args=["hi"],
                                                 kwargs={})
-        return self.assertSuccess(result, {"result": True})
->>>>>>> 10778664
+        return self.assertSuccess(result, {"result": True,
+                                           "deferred": None})
 
     def test_with_many_arguments(self):
         """
         A connected client can issue a L{MethodCall} with many arguments.
         """
-<<<<<<< HEAD
-        result = self.protocol.callRemote(MethodCall,
-                                          method="concatenate",
-                                          args=["You ", "rock"],
-                                          kwargs={})
-        return self.assertSuccess(result, {"result": "You rock",
-                                           "deferred": None})
-=======
         result = self.protocol.send_method_call(method="concatenate",
                                                 args=["You ", "rock"],
                                                 kwargs={})
-        return self.assertSuccess(result, {"result": "You rock"})
->>>>>>> 10778664
+        return self.assertSuccess(result, {"result": "You rock",
+                                           "deferred": None})
 
     def test_with_default_arguments(self):
         """
         A connected client can issue a L{MethodCall} for methods having
         default arguments.
         """
-<<<<<<< HEAD
-        result = self.protocol.callRemote(MethodCall,
-                                          method="lower_case",
-                                          args=["OHH"],
-                                          kwargs={})
-        return self.assertSuccess(result, {"result": "ohh",
-                                           "deferred": None})
-=======
         result = self.protocol.send_method_call(method="lower_case",
                                                 args=["OHH"],
                                                 kwargs={})
-        return self.assertSuccess(result, {"result": "ohh"})
->>>>>>> 10778664
+        return self.assertSuccess(result, {"result": "ohh",
+                                           "deferred": None})
 
     def test_with_overriden_default_arguments(self):
         """
@@ -240,38 +187,22 @@
         having default values in the target object.  If a value is specified by
         the caller it will be used in place of the default value
         """
-<<<<<<< HEAD
-        result = self.protocol.callRemote(MethodCall,
-                                          method="lower_case",
-                                          args=["OHH"],
-                                          kwargs={"index": 2})
-        return self.assertSuccess(result, {"result": "OHh",
-                                           "deferred": None})
-=======
         result = self.protocol.send_method_call(method="lower_case",
                                                 args=["OHH"],
                                                 kwargs={"index": 2})
-        return self.assertSuccess(result, {"result": "OHh"})
->>>>>>> 10778664
+        return self.assertSuccess(result, {"result": "OHh",
+                                           "deferred": None})
 
     def test_with_dictionary_arguments(self):
         """
         Method arguments passed to a L{MethodCall} can be dictionaries.
         """
-<<<<<<< HEAD
-        result = self.protocol.callRemote(MethodCall,
-                                          method="multiply_alphabetically",
-                                          args=[{"foo": 2, "bar": 3}],
-                                          kwargs={})
-        return self.assertSuccess(result, {"result": "barbarbarfoofoo",
-                                           "deferred": None})
-=======
         result = self.protocol.send_method_call(method="multiply_"
                                                        "alphabetically",
                                                 args=[{"foo": 2, "bar": 3}],
                                                 kwargs={})
-        return self.assertSuccess(result, {"result": "barbarbarfoofoo"})
->>>>>>> 10778664
+        return self.assertSuccess(result, {"result": "barbarbarfoofoo",
+                                           "deferred": None})
 
     def test_with_non_serializable_return_value(self):
         """
@@ -297,17 +228,11 @@
             self.protocol = protocol
             self.words = RemoteObject(protocol)
 
-<<<<<<< HEAD
         connected = Deferred()
         connected.addCallback(set_remote)
         client_factory = MethodCallClientFactory(reactor, connected.callback)
         reactor.connectUNIX(socket, client_factory)
         return connected
-=======
-        connector = ClientCreator(reactor, MethodCallClientProtocol)
-        connected = connector.connectUNIX(socket)
-        return connected.addCallback(set_remote)
->>>>>>> 10778664
 
     def tearDown(self):
         self.protocol.transport.loseConnection()
