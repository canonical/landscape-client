from twisted.internet import reactor
from twisted.internet.defer import Deferred, DeferredList
from twisted.internet.protocol import ClientCreator
from twisted.internet.error import ConnectionDone, ConnectError
from twisted.internet.task import Clock

from landscape.lib.amp import (
    MethodCallError, MethodCallProtocol, MethodCallFactory, RemoteObject,
    RemoteObjectConnector)
from landscape.tests.helpers import LandscapeTest
from landscape.tests.mocker import KWARGS


class WordsException(Exception):
    """Test exception."""


class Words(object):
    """Test class to be used as target object of a L{MethodCallProtocol}."""

    def secret(self):
        raise RuntimeError("I'm not supposed to be called!")

    def empty(self):
        pass

    def motd(self):
        return "Words are cool"

    def capitalize(self, word):
        return word.capitalize()

    def is_short(self, word):
        return len(word) < 4

    def concatenate(self, word1, word2):
        return word1 + word2

    def lower_case(self, word, index=None):
        if index is None:
            return word.lower()
        else:
            return word[:index] + word[index:].lower()

    def multiply_alphabetically(self, word_times):
        result = ""
        for word, times in sorted(word_times.iteritems()):
            result += word * times
        return result

    def meaning_of_life(self):

        class Complex(object):
            pass
        return Complex()

    def _check(self, word, seed, value=3):
        if seed == "cool" and value == 4:
            return "Guessed!"

    def guess(self, word, *args, **kwargs):
        return self._check(word, *args, **kwargs)

    def translate(self, word):
        raise WordsException("Unknown word")

    def google(self, word):
        deferred = Deferred()
        if word == "Landscape":
            reactor.callLater(0.01, lambda: deferred.callback("Cool!"))
        elif word == "Easy query":
            deferred.callback("Done!")
        elif word == "Weird stuff":
            reactor.callLater(0.01, lambda: deferred.errback(Exception("bad")))
        elif word == "Censored":
            deferred.errback(Exception("very bad"))
        elif word == "Long query":
            # Do nothing, the deferred won't be fired at all
            pass
        elif word == "Slowish query":
            # Fire the result after a while.
            reactor.callLater(0.05, lambda: deferred.callback("Done!"))
        return deferred


class WordsProtocol(MethodCallProtocol):

    methods = ["empty",
               "motd",
               "capitalize",
               "is_short",
               "concatenate",
               "lower_case",
               "multiply_alphabetically",
               "translate",
               "meaning_of_life",
               "guess",
               "google"]

    timeout = 0.1


class WordsFactory(MethodCallFactory):

    protocol = WordsProtocol
    factor = 0.19


class RemoteWordsConnector(RemoteObjectConnector):

    factory = WordsFactory


class MethodCallProtocolTest(LandscapeTest):

    def setUp(self):
        super(MethodCallProtocolTest, self).setUp()
        socket = self.mktemp()
        factory = WordsFactory(object=Words())
        self.port = reactor.listenUNIX(socket, factory)

        def set_protocol(protocol):
            self.protocol = protocol

        connector = ClientCreator(reactor, WordsProtocol)
        connected = connector.connectUNIX(socket)
        return connected.addCallback(set_protocol)

    def tearDown(self):
        self.protocol.transport.loseConnection()
        self.port.stopListening()
        super(MethodCallProtocolTest, self).tearDown()

    def test_with_forbidden_method(self):
        """
        If a method is not included in L{MethodCallProtocol.methods} it
        can't be called.
        """
        result = self.protocol.send_method_call(method="secret",
                                                args=[],
                                                kwargs={})
        return self.assertFailure(result, MethodCallError)

    def test_with_no_arguments(self):
        """
        A connected client can issue a L{MethodCall} without arguments and
        with an empty response.
        """
        result = self.protocol.send_method_call(method="empty",
                                                args=[],
                                                kwargs={})
        return self.assertSuccess(result, {"result": None,
                                           "deferred": None})

    def test_with_return_value(self):
        """
        A connected client can issue a L{MethodCall} targeted to an
        object method with a return value.
        """
        result = self.protocol.send_method_call(method="motd",
                                                args=[],
                                                kwargs={})
        return self.assertSuccess(result, {"result": "Words are cool",
                                           "deferred": None})

    def test_with_one_argument(self):
        """
        A connected AMP client can issue a L{MethodCall} with one argument and
        a response value.
        """
        result = self.protocol.send_method_call(method="capitalize",
                                                args=["john"],
                                                kwargs={})
        return self.assertSuccess(result, {"result": "John",
                                           "deferred": None})

    def test_with_boolean_return_value(self):
        """
        The return value of a L{MethodCall} argument can be a boolean.
        """
        result = self.protocol.send_method_call(method="is_short",
                                                args=["hi"],
                                                kwargs={})
        return self.assertSuccess(result, {"result": True,
                                           "deferred": None})

    def test_with_many_arguments(self):
        """
        A connected client can issue a L{MethodCall} with many arguments.
        """
        result = self.protocol.send_method_call(method="concatenate",
                                                args=["You ", "rock"],
                                                kwargs={})
        return self.assertSuccess(result, {"result": "You rock",
                                           "deferred": None})

    def test_with_default_arguments(self):
        """
        A connected client can issue a L{MethodCall} for methods having
        default arguments.
        """
        result = self.protocol.send_method_call(method="lower_case",
                                                args=["OHH"],
                                                kwargs={})
        return self.assertSuccess(result, {"result": "ohh",
                                           "deferred": None})

    def test_with_overriden_default_arguments(self):
        """
        A connected client can issue a L{MethodCall} with keyword arguments
        having default values in the target object.  If a value is specified by
        the caller it will be used in place of the default value
        """
        result = self.protocol.send_method_call(method="lower_case",
                                                args=["OHH"],
                                                kwargs={"index": 2})
        return self.assertSuccess(result, {"result": "OHh",
                                           "deferred": None})

    def test_with_dictionary_arguments(self):
        """
        Method arguments passed to a L{MethodCall} can be dictionaries.
        """
        result = self.protocol.send_method_call(method="multiply_"
                                                       "alphabetically",
                                                args=[{"foo": 2, "bar": 3}],
                                                kwargs={})
        return self.assertSuccess(result, {"result": "barbarbarfoofoo",
                                           "deferred": None})

    def test_with_non_serializable_return_value(self):
        """
        If the target object method returns an object that can't be serialized,
        the L{MethodCall} result is C{None}.
        """
        result = self.protocol.send_method_call(method="meaning_of_life",
                                                args=[],
                                                kwargs={})
        return self.assertFailure(result, MethodCallError)

    def test_translate(self):
        """
        If the target object method raises an exception, the remote call fails
        with a L{MethodCallError}.
        """
        result = self.protocol.send_method_call(method="translate",
                                                args=["hi"],
                                                kwargs={})
        return self.assertFailure(result, MethodCallError)


class RemoteObjectTest(LandscapeTest):

    def setUp(self):
        super(RemoteObjectTest, self).setUp()
        socket = self.mktemp()
        server_factory = WordsFactory(object=Words())
        self.port = reactor.listenUNIX(socket, server_factory)

        def set_remote(protocol):
            self.protocol = protocol
            self.words = RemoteObject(protocol)
            client_factory.stopTrying()

        connected = Deferred()
        connected.addCallback(set_remote)
        client_factory = WordsFactory(reactor=reactor)
        client_factory.add_notifier(connected.callback)
        reactor.connectUNIX(socket, client_factory)
        return connected

    def tearDown(self):
        self.protocol.transport.loseConnection()
        self.port.stopListening()
        super(RemoteObjectTest, self).tearDown()

    def test_method_call_sender_with_forbidden_method(self):
        """
        A L{RemoteObject} can send L{MethodCall}s without arguments and withj
        an empty response.
        """
        result = self.words.secret()
        return self.assertFailure(result, MethodCallError)

    def test_with_no_arguments(self):
        """
        A L{RemoteObject} can send L{MethodCall}s without arguments and withj
        an empty response.
        """
        return self.assertSuccess(self.words.empty())

    def test_with_return_value(self):
        """
        A L{RemoteObject} can send L{MethodCall}s without arguments and get
        back the value of the commands's response.
        """
        result = self.words.motd()
        return self.assertSuccess(result, "Words are cool")

    def test_with_one_argument(self):
        """
        A L{RemoteObject} can send L{MethodCall}s with one argument and get
        the response value.
        """
        result = self.words.capitalize("john")
        return self.assertSuccess(result, "John")

    def test_with_one_keyword_argument(self):
        """
        A L{RemoteObject} can send L{MethodCall}s with a named argument.
        """
        result = self.words.capitalize(word="john")
        return self.assertSuccess(result, "John")

    def test_with_boolean_return_value(self):
        """
        The return value of a L{MethodCall} argument can be a boolean.
        """
        return self.assertSuccess(self.words.is_short("hi"), True)

    def test_with_many_arguments(self):
        """
        A L{RemoteObject} can send L{MethodCall}s with more than one argument.
        """
        result = self.words.concatenate("You ", "rock")
        return self.assertSuccess(result, "You rock")

    def test_with_many_keyword_arguments(self):
        """
        A L{RemoteObject} can send L{MethodCall}s with several
        named arguments.
        """
        result = self.words.concatenate(word2="rock", word1="You ")
        return self.assertSuccess(result, "You rock")

    def test_with_default_arguments(self):
        """
        A L{RemoteObject} can send a L{MethodCall} having an argument with
        a default value.
        """
        result = self.words.lower_case("OHH")
        return self.assertSuccess(result, "ohh")

    def test_with_overriden_default_arguments(self):
        """
        A L{RemoteObject} can send L{MethodCall}s overriding the default
        value of an argument.
        """
        result = self.words.lower_case("OHH", 2)
        return self.assertSuccess(result, "OHh")

    def test_with_dictionary_arguments(self):
        """
        A L{RemoteObject} can send a L{MethodCall}s for methods requiring
        a dictionary arguments.
        """
        result = self.words.multiply_alphabetically({"foo": 2, "bar": 3})
        return self.assertSuccess(result, "barbarbarfoofoo")

    def test_with_generic_args_and_kwargs(self):
        """
        A L{RemoteObject} behaves well with L{MethodCall}s for methods
        having generic C{*args} and C{**kwargs} arguments.
        """
        result = self.words.guess("word", "cool", value=4)
        return self.assertSuccess(result, "Guessed!")

    def test_with_success_full_deferred(self):
        """
        If the target object method returns a L{Deferred}, it is handled
        transparently.
        """
        result = self.words.google("Landscape")
        return self.assertSuccess(result, "Cool!")

    def test_with_failing_deferred(self):
        """
        If the target object method returns a failing L{Deferred}, a
        L{MethodCallError} is raised.
        """
        result = self.words.google("Weird stuff")
        return self.assertFailure(result, MethodCallError)

    def test_with_already_callback_deferred(self):
        """
        The target object method can return an already fired L{Deferred}.
        """
        result = self.words.google("Easy query")
        return self.assertSuccess(result, "Done!")

    def test_with_already_errback_deferred(self):
        """
        If the target object method can return an already failed L{Deferred}.
        """
        result = self.words.google("Censored")
        return self.assertFailure(result, MethodCallError)

    def test_with_deferred_timeout(self):
        """
        If the peer protocol doesn't send a response for a deferred within
        the given timeout, the method call fails.
        """
        result = self.words.google("Long query")
        return self.assertFailure(result, MethodCallError)

    def test_with_late_response(self):
        """
        If the peer protocol sends a late response for a request that has
        already timeout, that response is ignored.
        """
        self.protocol.timeout = 0.01
        result = self.words.google("Slowish query")
        self.assertFailure(result, MethodCallError)

        def assert_late_response_is_handled(ignored):
            deferred = Deferred()
            # We wait a bit to be sure that the late response gets delivered
            reactor.callLater(0.1, lambda: deferred.callback(None))
            return deferred

        return result.addCallback(assert_late_response_is_handled)


class MethodCallFactoryTest(LandscapeTest):

    def setUp(self):
        super(MethodCallFactoryTest, self).setUp()
        self.clock = Clock()
        self.factory = WordsFactory(reactor=self.clock)

    def test_add_notifier(self):
        """
        The L{MethodCallClientFactory.add_notifier} method can be used to
        add a callback function to be called when a connection is made and
        a new protocol instance built.
        """
        protocol = self.factory.protocol()
        self.factory.protocol = lambda: protocol
        callback = self.mocker.mock()
        callback(protocol)
        self.mocker.replay()
        self.factory.add_notifier(callback)
        self.factory.buildProtocol(None)
        self.clock.advance(0)

    def test_remove_notifier(self):
        """
        The L{MethodCallClientFactory.remove_notifier} method can be used to
        remove a previously added notifier callback.
        """
        callback = lambda protocol: 1 / 0
        self.factory.add_notifier(callback)
        self.factory.remove_notifier(callback)
        self.factory.buildProtocol(None)
        self.clock.advance(0)

    def test_client_connection_failed(self):
        """
        The L{MethodCallClientFactory} keeps trying to connect if maxRetries
        is not reached.
        """
        # This is sub-optimal but the ReconnectingFactory in Hardy's Twisted
        # doesn't support task.Clock
        self.factory.retry = self.mocker.mock()
        self.factory.retry(KWARGS)
        self.mocker.replay()
        self.assertEquals(self.factory.retries, 0)
        self.factory.clientConnectionFailed(None, None)

    def test_client_connection_failed_with_max_retries_reached(self):
        """
        The L{MethodCallClientFactory} stops trying to connect if maxRetries
        is reached.
        """
        callback = lambda protocol: 1 / 0
        errback = self.mocker.mock()
        errback("failure")
        self.mocker.replay()

        self.factory.add_notifier(callback, errback)
        self.factory.maxRetries = 1
        self.factory.retries = self.factory.maxRetries
        self.factory.clientConnectionFailed(object(), "failure")
        self.clock.advance(0)


class RemoteObjectConnectorTest(LandscapeTest):

    def setUp(self):
        super(RemoteObjectConnectorTest, self).setUp()
        self.socket = self.mktemp()
        self.server_factory = WordsFactory(object=Words())
        self.port = reactor.listenUNIX(self.socket, self.server_factory)
        self.connector = RemoteWordsConnector(reactor, self.socket,
                                              retry_on_reconnect=True,
                                              timeout=0.7)

        def set_remote(words):
            self.words = words

        connected = self.connector.connect()
        return connected.addCallback(set_remote)

    def tearDown(self):
        self.connector.disconnect()
        self.port.stopListening()
        super(RemoteObjectConnectorTest, self).tearDown()

<<<<<<< HEAD
    def test_connect_error(self):
=======
    def test_connect(self):
        """
        The L{RemoteObject} resulting form the deferred returned by
        L{RemoteObjectConnector.connect} is properly connected to the
        remote peer.
        """
        return self.assertSuccess(self.words.empty())

    def test_connect_with_max_retries(self):
>>>>>>> 39b08622
        """
        If C{max_retries} is passed to the L{RemoteObjectConnector} method,
        then it will give up trying to connect after that amout of times.
        """
        self.connector.disconnect()
        self.port.stopListening()

        def reconnect(ignored):
            self.port = reactor.listenUNIX(self.socket, self.server_factory)
            return self.connector.connect()

        result = self.connector.connect(max_retries=0)
        self.assertFailure(result, ConnectError)
        return result.addCallback(reconnect)

    def test_reconnect(self):
        """
        If the connection is lost, the L{RemoteObject} created by the creator
        will transparently handle the reconnection.
        """
        self.words._protocol.transport.loseConnection()
        self.port.stopListening()

        def restart_listening():
            self.port = reactor.listenUNIX(self.socket, self.server_factory)
            reactor.callLater(0.3, assert_remote)

        def assert_remote():
            result = self.words.empty()
            result.addCallback(lambda x: reconnected.callback(None))
            return result

        reactor.callLater(0.01, restart_listening)
        reconnected = Deferred()
        return reconnected

    def test_method_call_error(self):
        """
        If a L{MethodCall} fails due to a L{MethodCallError}, the
        L{RemoteObject} won't try to perform it again.
        """
        return self.assertFailure(self.words.secret(), MethodCallError)

    def test_retry(self):
        """
        If the connection is lost, the L{RemoteObject} created by the creator
        will transparently retry to perform the L{MethodCall} requests that
        failed due to the broken connection.
        """
        self.words._protocol.transport.loseConnection()
        self.port.stopListening()

<<<<<<< HEAD
    def test_connect_reuse(self):
        """
        The L{RemoteObjectConnector.connect} cleans up its state after a
        failure and can be reused later.
        """
        connected = self.connector.connect(retry_interval=0.01, max_retries=3)
        self.assertFailure(connected, ConnectError)

        def connect(ignored):
            self.port = reactor.listenUNIX(self.socket, self.factory)
            connected = self.connector.connect(retry_interval=0.01,
                                               max_retries=3)
            connected.addCallback(lambda x: self.connector.disconnect())
            connected.addCallback(lambda x: self.port.stopListening())
            return connected

        return connected.addCallback(connect)

=======
        def restart_listening():
            self.port = reactor.listenUNIX(self.socket, self.server_factory)
>>>>>>> 39b08622

        reactor.callLater(0.1, restart_listening)
        return self.words.empty()

    def test_retry_with_method_call_error(self):
        """
        If a retried L{MethodCall} request fails due to a L{MethodCallError},
        the L{RemoteObject} will properly propagate the error to the original
        caller.
        """
        self.words._protocol.transport.loseConnection()
        self.port.stopListening()

        def restart_listening():
            self.port = reactor.listenUNIX(self.socket, self.server_factory)

        def assert_failure(error):
            self.assertEquals(str(error), "Forbidden method 'secret'")

        reactor.callLater(0.5, restart_listening)
        result = self.words.secret()
        self.assertFailure(result, MethodCallError)
        return result.addCallback(assert_failure)

    def test_wb_retry_with_while_still_disconnected(self):
        """
        The L{RemoteObject._retry} method gets called as soon as a new
        connection is ready. If for whatever reason the connection drops
        again very quickly, the C{_retry} method will behave as expected.
        """
        self.words._protocol.transport.loseConnection()
        self.port.stopListening()

        def handle_reconnect(protocol):
            # In this precise moment we have a newly connected protocol
            self.words._protocol = protocol

            # Pretend that the connection is lost again very quickly
            protocol.transport.loseConnection()
            self.port.stopListening()

            # Force RemoteObject._retry to run using a disconnected protocol
            reactor.callLater(0, self.words._retry)

            # Restore the real handler and start listening again very soon
            self.connector._factory.remove_notifier(handle_reconnect)
            self.connector._factory.add_notifier(self.words._handle_reconnect)
            reactor.callLater(0.2, restart_listening)

        def restart_listening():
            self.port = reactor.listenUNIX(self.socket, self.server_factory)

        def assert_failure(error):
            self.assertEquals(str(error), "Forbidden method 'secret'")

        # Use our own reconnect handler
        self.connector._factory.remove_notifier(self.words._handle_reconnect)
        self.connector._factory.add_notifier(handle_reconnect)

        reactor.callLater(0.2, restart_listening)
        result = self.words.secret()
        self.assertFailure(result, MethodCallError)
        return result.addCallback(assert_failure)

    def test_retry_with_many_method_calls(self):
        """
        If several L{MethodCall} requests were issued while disconnected, they
        will be all eventually completed when the connection gets established
        again.
        """
        self.words._protocol.transport.loseConnection()
        self.port.stopListening()

        def restart_listening():
            self.port = reactor.listenUNIX(self.socket, self.server_factory)

        def assert_guess(response):
            self.assertEquals(response, "Guessed!")

        def assert_secret(failure):
            self.assertEquals(str(failure.value), "Forbidden method 'secret'")

        def assert_motd(response):
            self.assertEquals(response, "Words are cool")

        reactor.callLater(0.1, restart_listening)

        results = [self.words.guess("word", "cool", value=4),
                   self.words.secret(),
                   self.words.motd()]
        results[0].addCallback(assert_guess)
        results[1].addErrback(assert_secret)
        results[2].addCallback(assert_motd)
        return DeferredList(results)

    def test_retry_without_retry_on_reconnect(self):
        """
        If C{retry_on_reconnect} is C{False}, the L{RemoteObject} object won't
        retry to perform requests which failed because the connection was
        lost, however requests made after a reconnection will still succeed.
        """
        self.words._protocol.transport.loseConnection()
        self.port.stopListening()

        def restart_listening():
            self.port = reactor.listenUNIX(self.socket, self.server_factory)
            reactor.callLater(0.3, assert_reconnected)

        def assert_reconnected():
            result = self.words.empty()
            result.addCallback(lambda x: reconnected.callback(None))
            return result

        reactor.callLater(0.1, restart_listening)
        self.words._retry_on_reconnect = False
        result = self.words.empty()
        self.assertFailure(result, ConnectionDone)
        reconnected = Deferred()
        return result.addCallback(lambda x: reconnected)

    def test_retry_with_timeout(self):
        """
        If a C{timeout} is set, the L{RemoteObject} object will errback failed
        L{MethodCall}s after that amount of seconds, without retrying them when
        the connection established again.
        """
        self.words._protocol.transport.loseConnection()
        self.port.stopListening()

        def restart_listening():
            self.port = reactor.listenUNIX(self.socket, self.server_factory)
            reactor.callLater(0.1, reconnected.callback, None)

        def assert_failure(error):
            self.assertEquals(str(error), "timeout")
            return reconnected

        reactor.callLater(0.9, restart_listening)
        result = self.words.empty()
        self.assertFailure(result, MethodCallError)
        reconnected = Deferred()
        return result.addCallback(assert_failure)<|MERGE_RESOLUTION|>--- conflicted
+++ resolved
@@ -506,9 +506,6 @@
         self.port.stopListening()
         super(RemoteObjectConnectorTest, self).tearDown()
 
-<<<<<<< HEAD
-    def test_connect_error(self):
-=======
     def test_connect(self):
         """
         The L{RemoteObject} resulting form the deferred returned by
@@ -518,7 +515,6 @@
         return self.assertSuccess(self.words.empty())
 
     def test_connect_with_max_retries(self):
->>>>>>> 39b08622
         """
         If C{max_retries} is passed to the L{RemoteObjectConnector} method,
         then it will give up trying to connect after that amout of times.
@@ -571,29 +567,8 @@
         self.words._protocol.transport.loseConnection()
         self.port.stopListening()
 
-<<<<<<< HEAD
-    def test_connect_reuse(self):
-        """
-        The L{RemoteObjectConnector.connect} cleans up its state after a
-        failure and can be reused later.
-        """
-        connected = self.connector.connect(retry_interval=0.01, max_retries=3)
-        self.assertFailure(connected, ConnectError)
-
-        def connect(ignored):
-            self.port = reactor.listenUNIX(self.socket, self.factory)
-            connected = self.connector.connect(retry_interval=0.01,
-                                               max_retries=3)
-            connected.addCallback(lambda x: self.connector.disconnect())
-            connected.addCallback(lambda x: self.port.stopListening())
-            return connected
-
-        return connected.addCallback(connect)
-
-=======
         def restart_listening():
             self.port = reactor.listenUNIX(self.socket, self.server_factory)
->>>>>>> 39b08622
 
         reactor.callLater(0.1, restart_listening)
         return self.words.empty()
