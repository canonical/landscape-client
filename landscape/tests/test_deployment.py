import sys
import os
from optparse import OptionParser
import logging
import signal

from landscape.lib.dbus_util import Object
from landscape.deployment import (
    LandscapeService, Configuration, get_versioned_persist,
    assert_unowned_bus_name, run_landscape_service)
from landscape.tests.helpers import (
    LandscapeTest, LandscapeIsolatedTest, DBusHelper)
from landscape.tests.mocker import ANY


class BabbleConfiguration(Configuration):
    config_section = "babble"
    default_config_filenames = []
    def make_parser(self):
        parser = super(BabbleConfiguration, self).make_parser()
        parser.add_option("--whatever", metavar="STUFF")
        return parser


class ConfigurationTest(LandscapeTest):

    def setUp(self):
        super(ConfigurationTest, self).setUp()
        self.reset_config()

    def reset_config(self, configuration_class=None):
        if not configuration_class:
            class MyConfiguration(Configuration):
                default_config_filenames = []
            configuration_class = MyConfiguration
        self.config_class = configuration_class
        self.config = configuration_class()
        self.parser = self.config.make_parser()

    def test_get(self):
        self.write_config_file(log_level="file")
        self.config.load([])
        self.assertEquals(self.config.get("log_level"), "file")
        self.assertEquals(self.config.get("random_key"), None)

    def write_config_file(self, **kwargs):
        section_name = kwargs.pop("section_name", "client")
        config = "\n".join(["[%s]" % (section_name,)] +
                           ["%s = %s" % pair for pair in kwargs.items()])
        self.config_filename = self.makeFile(config)
        self.config.default_config_filenames[:] = [self.config_filename]

    def test_command_line_has_precedence(self):
        self.write_config_file(log_level="file")
        self.config.load(["--log-level", "command line"])
        self.assertEquals(self.config.log_level, "command line")

    def test_command_line_option_without_default(self):
        class MyConfiguration(Configuration):
            def make_parser(self):
                parser = OptionParser()
                # Keep the dash in the option name to ensure it works.
                parser.add_option("--foo-bar")
                return parser
        self.assertEquals(MyConfiguration().foo_bar, None)

    def test_command_line_with_required_options(self):
        class MyConfiguration(Configuration):
            required_options = ("foo_bar",)
            config = None
            def make_parser(self):
                parser = super(MyConfiguration, self).make_parser()
                # Keep the dash in the option name to ensure it works.
                parser.add_option("--foo-bar", metavar="NAME")
                return parser
        self.reset_config(configuration_class=MyConfiguration)
        self.write_config_file()

        sys_exit_mock = self.mocker.replace(sys.exit)
        sys_exit_mock(ANY)
        self.mocker.count(1)
        self.mocker.replay()

        self.config.load([]) # This will call our mocked sys.exit.
        self.config.load(["--foo-bar", "ooga"])
        self.assertEquals(self.config.foo_bar, "ooga")

    def test_command_line_with_unsaved_options(self):
        class MyConfiguration(Configuration):
            unsaved_options = ("foo_bar",)
            config = None
            def make_parser(self):
                parser = super(MyConfiguration, self).make_parser()
                # Keep the dash in the option name to ensure it works.
                parser.add_option("--foo-bar", metavar="NAME")
                return parser
        self.reset_config(configuration_class=MyConfiguration)
        self.write_config_file()

        self.config.load(["--foo-bar", "ooga"])
        self.assertEquals(self.config.foo_bar, "ooga")
        self.config.write()

        self.config.load([])
        self.assertEquals(self.config.foo_bar, None)

    def test_config_file_has_precedence_over_default(self):
        self.write_config_file(log_level="file")
        self.config.load([])
        self.assertEquals(self.config.log_level, "file")

    def test_different_config_file_section(self):
        self.reset_config(configuration_class=BabbleConfiguration)
        self.write_config_file(section_name="babble", whatever="yay")
        self.config.load([])
        self.assertEquals(self.config.whatever, "yay")

    def test_no_section_available(self):
        config_filename = self.makeFile("")
        class MyConfiguration(Configuration):
            config_section = "nonexistent"
            default_config_filenames = (config_filename,)
        self.reset_config(configuration_class=MyConfiguration)
        self.config.load([])

    def test_write_configuration(self):
        self.write_config_file(log_level="debug")
        self.config.log_level = "warning"
        self.config.write()
        data = open(self.config_filename).read()
        self.assertEquals(data.strip(), "[client]\nlog_level = warning")

    def test_write_configuration_with_section(self):
        self.reset_config(configuration_class=BabbleConfiguration)
        self.write_config_file(section_name="babble", whatever="yay")
        self.config.whatever = "boo"
        self.config.write()
        data = open(self.config_filename).read()
        self.assertEquals(data.strip(), "[babble]\nwhatever = boo")

    def test_write_unrelated_configuration_back(self):
        """
        If a configuration file has a section that isn't processed by a
        particular configuration object, that unrelated configuration section
        will be maintained even when written back.
        """
        self.reset_config(configuration_class=BabbleConfiguration)
        config = "[babble]\nwhatever = zoot\n[goojy]\nunrelated = yes"
        config_filename = self.makeFile(config)
        self.config.load_configuration_file(config_filename)
        self.config.whatever = "boo"
        self.config.write()
        data = open(config_filename).read()
        self.assertEquals(
            data.strip(),
            "[babble]\nwhatever = boo\n\n[goojy]\nunrelated = yes")

    def test_write_on_the_right_default_config_file(self):
        self.write_config_file(log_level="debug")
        config_class = self.config_class
        config_class.default_config_filenames.insert(0, "/non/existent")
        self.config.load([])
        self.config.log_level = "warning"
        self.config.write()
        data = open(self.config_filename).read()
        self.assertEquals(data.strip(), "[client]\nlog_level = warning")

    def test_dont_write_default_options(self):
        self.write_config_file(log_level="debug")
        self.config.log_level = "info"
        self.config.write()
        data = open(self.config_filename).read()
        self.assertEquals(data.strip(), "[client]")

    def test_dont_delete_explicitly_set_default_options(self):
        """
        If the user explicitly sets a configuration option to its default
        value, we shouldn't delete that option from the conf file when we
        write it, just to be nice.
        """
        self.write_config_file(log_level="info")
        self.config.write()
        data = open(self.config_filename).read()
        self.assertEquals(data.strip(), "[client]\nlog_level = info")

    def test_dont_write_config_option(self):
        self.write_config_file()
        self.config.config = self.config_filename
        self.config.write()
        data = open(self.config_filename).read()
        self.assertEquals(data.strip(), "[client]")

    def test_write_command_line_options(self):
        self.write_config_file()
        self.config.load(["--log-level", "warning"])
        self.config.write()
        data = open(self.config_filename).read()
        self.assertEquals(data.strip(), "[client]\nlog_level = warning")

    def test_write_command_line_precedence(self):
        """Command line options take precedence over config file when writing.
        """
        self.write_config_file(log_level="debug")
        self.config.load(["--log-level", "warning"])
        self.config.write()
        data = open(self.config_filename).read()
        self.assertEquals(data.strip(), "[client]\nlog_level = warning")

    def test_write_manually_set_precedence(self):
        """Manually set options take precedence over command line when writing.
        """
        self.write_config_file(log_level="debug")
        self.config.load(["--log-level", "warning"])
        self.config.log_level = "error"
        self.config.write()
        data = open(self.config_filename).read()
        self.assertEquals(data.strip(), "[client]\nlog_level = error")

    def test_write_to_given_config_file(self):
        filename = self.makeFile()
        self.config.load(["--log-level", "warning", "--config", filename],
                         accept_nonexistent_config=True)
        self.config.log_level = "error"
        self.config.write()
        data = open(filename).read()
        self.assertEquals(data.strip(), "[client]\nlog_level = error")

    def test_bus_option(self):
        """The bus option must be specified as 'system' or 'session'."""
        self.assertRaises(SystemExit,
                          self.config.load,
                          ["--bus", "foobar"])
        self.config.load(["--bus", "session"])
        self.assertEquals(self.config.bus, "session")
        self.config.load(["--bus", "system"])
        self.assertEquals(self.config.bus, "system")
        self.config.load(["--bus", "amp"])
        self.assertEquals(self.config.bus, "amp")

    def test_config_option(self):
        opts = self.parser.parse_args(["--config", "hello.cfg"])[0]
        self.assertEquals(opts.config, "hello.cfg")

    def test_load_config_from_option(self):
        filename = self.makeFile("[client]\nhello = world\n")
        self.config.load(["--config", filename])
        self.assertEquals(self.config.hello, "world")

    def test_load_typed_option_from_file(self):
        class MyConfiguration(self.config_class):
            def make_parser(self):
                parser = super(MyConfiguration, self).make_parser()
                parser.add_option("--year", default=1, type="int")
                return parser
        filename = self.makeFile("[client]\nyear = 2008\n")
        config = MyConfiguration()
        config.load(["--config", filename])
        self.assertEquals(config.year, 2008)

    def test_load_typed_option_from_command_line(self):
        class MyConfiguration(self.config_class):
            def make_parser(self):
                parser = super(MyConfiguration, self).make_parser()
                parser.add_option("--year", default=1, type="int")
                return parser
        config = MyConfiguration()
        config.load(["--year", "2008"])
        self.assertEquals(config.year, 2008)

    def test_reload(self):
        filename = self.makeFile("[client]\nhello = world1\n")
        self.config.load(["--config", filename])
        open(filename, "w").write("[client]\nhello = world2\n")
        self.config.reload()
        self.assertEquals(self.config.hello, "world2")

    def test_data_directory_option(self):
        opts = self.parser.parse_args(["--data-path", "/opt/hoojy/var/run"])[0]
        self.assertEquals(opts.data_path, "/opt/hoojy/var/run")

    def test_data_directory_default(self):
        opts = self.parser.parse_args([])[0]
        self.assertEquals(opts.data_path, "/var/lib/landscape/client/")

    def test_log_file_option(self):
        opts = self.parser.parse_args(["--log-dir",
                                       "/var/log/my-awesome-log"])[0]
        self.assertEquals(opts.log_dir, "/var/log/my-awesome-log")

    def test_log_level_option(self):
        opts = self.parser.parse_args([])[0]
        self.assertEquals(opts.log_level, "info")
        opts = self.parser.parse_args(["--log-level", "debug"])[0]
        self.assertEquals(opts.log_level, "debug")

    def test_quiet_option(self):
        opts = self.parser.parse_args(["--quiet"])[0]
        self.assertEquals(opts.quiet, True)

    def test_quiet_default(self):
        opts = self.parser.parse_args([])[0]
        self.assertEquals(opts.quiet, False)

    def test_ignore_sigint_option(self):
        opts = self.parser.parse_args(["--ignore-sigint"])[0]
        self.assertEquals(opts.ignore_sigint, True)

    def test_ignore_sigint_default(self):
        opts = self.parser.parse_args([])[0]
        self.assertEquals(opts.ignore_sigint, False)

    def test_get_config_filename_precedence(self):
        default_filename1 = self.makeFile("")
        default_filename2 = self.makeFile("")
        explicit_filename = self.makeFile("")
        loaded_filename = self.makeFile("")
        self.config.default_config_filenames[:] = [default_filename1,
                                                   default_filename2]

        # If nothing else is set, and the first configuration file
        # isn't readable, return the second default file.
        os.chmod(default_filename1, 0)
        self.assertEquals(self.config.get_config_filename(),
                          default_filename2)
        
        # If is is readable, than return the first default configuration file.
        os.chmod(default_filename1, 0644)
        self.assertEquals(self.config.get_config_filename(),
                          default_filename1)

        # Unless another file was explicitly loaded before, in which
        # case return the loaded filename.
        self.config.load_configuration_file(loaded_filename)
        self.assertEquals(self.config.get_config_filename(),
                          loaded_filename)

        # Except in the case where a configuration file was explicitly
        # requested through the command line or something.  In this case,
        # this is the highest precedence.
        self.config.config = explicit_filename
        self.assertEquals(self.config.get_config_filename(),
                          explicit_filename)

<<<<<<< HEAD
    def test_broker_socket_filename(self):
        """
        The L{BrokerConfiguration.broker_socket_filename} attribute holds the
        filename of the Unix socket used to communicate with the broker.
        """
        self.assertEquals(self.config.broker_socket_filename,
                          os.path.join(self.config.data_path, "broker.sock"))

    def test_user_manager_socket_filename(self):
        """
        The L{UsermanagerConfiguration.user_manager_socket_filename} attribute
        holds the filename of the Unix socket used to communicate with the
        L{UserManager}.
        """
        self.assertEquals(self.config.user_manager_socket_filename,
                          os.path.join(self.config.data_path,
                                       "usermanager.sock"))

    def test_user_monitor_socket_filename(self):
        """
        The L{BrokerConfiguration.user_monitor_socket_filename} attribute
        holds the filename of the Unix socket used to communicate with the
        L{UserMonitor}.
        """
        self.assertEquals(self.config.user_monitor_socket_filename,
                          os.path.join(self.config.data_path,
                                       "usermonitor.sock"))

=======
>>>>>>> 2e3c6549

class GetVersionedPersistTest(LandscapeTest):

    def test_upgrade_service(self):
        class FakeService(object):
            persist_filename = self.makePersistFile(content="")
            service_name = "monitor"

        upgrade_managers = self.mocker.replace(
            "landscape.upgraders.UPGRADE_MANAGERS", passthrough=False)
        upgrade_manager = upgrade_managers["monitor"]
        upgrade_manager.apply(ANY)

        stash = []
        self.mocker.call(stash.append)
        self.mocker.replay()

        persist = get_versioned_persist(FakeService())
        self.assertEquals(stash[0], persist)


class LandscapeServiceTest(LandscapeTest):

    def setUp(self):
        super(LandscapeServiceTest, self).setUp()
        signal.signal(signal.SIGUSR1, signal.SIG_DFL)

    def tearDown(self):
        super(LandscapeServiceTest, self).tearDown()
        signal.signal(signal.SIGUSR1, signal.SIG_DFL)

    def test_create_persist(self):
        class FakeService(LandscapeService):
            persist_filename = self.makePersistFile(content="")
            service_name = "monitor"
        service = FakeService(None)
        self.assertEquals(service.persist.filename, service.persist_filename)

    def test_no_persist_without_filename(self):
        class FakeService(LandscapeService):
            service_name = "monitor"
        service = FakeService(None)
        self.assertFalse(hasattr(service, "persist"))

    def test_usr1_rotates_logs(self):
        """
        SIGUSR1 should cause logs to be reopened.
        """
        logging.getLogger().addHandler(logging.FileHandler(self.makeFile()))
        # Store the initial set of handlers
        original_streams = [handler.stream for handler in
                            logging.getLogger().handlers if
                            isinstance(handler, logging.FileHandler)]

        # Instantiating LandscapeService should register the handler
        LandscapeService(None)
        # We'll call it directly
        handler = signal.getsignal(signal.SIGUSR1)
        self.assertTrue(handler)
        handler(None, None)
        new_streams = [handler.stream for handler in
                       logging.getLogger().handlers if
                       isinstance(handler, logging.FileHandler)]

        for stream in new_streams:
            self.assertTrue(stream not in original_streams)

    def test_ignore_sigusr1(self):
        """
        SIGUSR1 is ignored if we so request.
        """
        class Configuration:
            ignore_sigusr1 = True

        # Instantiating LandscapeService should not register the
        # handler if we request to ignore it.
        config = Configuration()
        LandscapeService(config)

        handler = signal.getsignal(signal.SIGUSR1)
        self.assertFalse(handler)


class AssertUnownedBusNameTest(LandscapeIsolatedTest):

    helpers = [DBusHelper]

    class BoringService(Object):
        bus_name = "com.example.BoringService"
        object_path = "/com/example/BoringService"

    def test_raises_sysexit_when_owned(self):
        service = self.BoringService(self.bus)
        self.assertRaises(SystemExit, assert_unowned_bus_name,
                          self.bus, self.BoringService.bus_name)

    def test_do_nothing_when_unowned(self):
        assert_unowned_bus_name(self.bus, self.BoringService.bus_name)


class RunLandscapeServiceTests(LandscapeTest):
    def test_wrong_user(self):
        getuid_mock = self.mocker.replace("os.getuid")
        reactor_install_mock = self.mocker.replace("landscape.reactor.install")
        reactor_install_mock()
        getuid_mock()
        self.mocker.result(1)
        self.mocker.replay()

        class MyService(LandscapeService):
            service_name = "broker"

        sys_exit = self.assertRaises(
            SystemExit, run_landscape_service, Configuration,
            MyService, [], "whatever")
        self.assertIn("landscape-broker must be run as landscape",
                      str(sys_exit))<|MERGE_RESOLUTION|>--- conflicted
+++ resolved
@@ -341,15 +341,6 @@
         self.assertEquals(self.config.get_config_filename(),
                           explicit_filename)
 
-<<<<<<< HEAD
-    def test_broker_socket_filename(self):
-        """
-        The L{BrokerConfiguration.broker_socket_filename} attribute holds the
-        filename of the Unix socket used to communicate with the broker.
-        """
-        self.assertEquals(self.config.broker_socket_filename,
-                          os.path.join(self.config.data_path, "broker.sock"))
-
     def test_user_manager_socket_filename(self):
         """
         The L{UsermanagerConfiguration.user_manager_socket_filename} attribute
@@ -370,8 +361,6 @@
                           os.path.join(self.config.data_path,
                                        "usermonitor.sock"))
 
-=======
->>>>>>> 2e3c6549
 
 class GetVersionedPersistTest(LandscapeTest):
 
