--- conflicted
+++ resolved
@@ -1,3 +1,4 @@
+from cStringIO import StringIO
 import logging
 import shutil
 import pprint
@@ -7,13 +8,8 @@
 import unittest
 import dbus
 
-<<<<<<< HEAD
 from functools import partial
-from cStringIO import StringIO
-
-=======
 from logging import Handler, ERROR, Formatter
->>>>>>> 3bdb4ffa
 from twisted.trial.unittest import TestCase
 from twisted.internet.defer import Deferred
 
