import time
import os
import re
import sys
import textwrap

from smart.control import Control
from smart.cache import Provides
from smart.const import NEVER, ALWAYS

import apt_pkg
from aptsources.sourceslist import SourcesList

from twisted.internet import reactor
from twisted.internet.defer import Deferred
from twisted.internet.utils import getProcessOutputAndValue

import smart

from landscape.lib.fs import read_file
from landscape.package.facade import (
    TransactionError, DependencyError, ChannelError, SmartError, AptFacade)

from landscape.tests.mocker import ANY
from landscape.tests.helpers import LandscapeTest
from landscape.package.tests.helpers import (
    SmartFacadeHelper, HASH1, HASH2, HASH3, PKGNAME1, PKGNAME2, PKGNAME3,
    PKGNAME4, PKGDEB4, PKGDEB1, PKGNAME_MINIMAL, PKGDEB_MINIMAL,
    create_full_repository, create_deb, AptFacadeHelper,
    create_simple_repository)


class AptFacadeTest(LandscapeTest):

    helpers = [AptFacadeHelper]

    def version_sortkey(self, version):
        """Return a key by which a Version object can be sorted."""
        return (version.package, version)

    def test_default_root(self):
        """
        C{AptFacade} can be created by not providing a root directory,
        which means that the currently configured root (most likely /)
        will be used.
        """
        original_dpkg_root = apt_pkg.config.get("Dir")
        AptFacade()
        self.assertEqual(original_dpkg_root, apt_pkg.config.get("Dir"))

    def test_custom_root_create_required_files(self):
        """
        If a custom root is passed to the constructor, the directory and
        files that apt expects to be there will be created.
        """
        root = self.makeDir()
        AptFacade(root=root)
        self.assertTrue(os.path.exists(os.path.join(root, "etc", "apt")))
        self.assertTrue(
            os.path.exists(os.path.join(root, "etc", "apt", "sources.list.d")))
        self.assertTrue(os.path.exists(
            os.path.join(root, "var", "cache", "apt", "archives", "partial")))
        self.assertTrue(os.path.exists(
            os.path.join(root, "var", "lib", "apt", "lists", "partial")))
        self.assertTrue(
            os.path.exists(os.path.join(root, "var", "lib", "dpkg", "status")))

    def test_no_system_packages(self):
        """
        If the dpkg status file is empty, not packages are reported by
        C{get_packages()}.
        """
        self.facade.reload_channels()
        self.assertEqual([], list(self.facade.get_packages()))

    def test_get_packages_single_version(self):
        """
        If the dpkg status file contains some packages, those packages
        are reported by C{get_packages()}.
        """
        self._add_system_package("foo")
        self._add_system_package("bar")
        self.facade.reload_channels()
        self.assertEqual(
            ["bar", "foo"],
            sorted(version.package.name
                   for version in self.facade.get_packages()))

    def test_get_packages_multiple_version(self):
        """
        If there are multiple versions of a package, C{get_packages()}
        returns one object per version.
        """
        deb_dir = self.makeDir()
        self._add_system_package("foo", version="1.0")
        self._add_package_to_deb_dir(deb_dir, "foo", version="1.5")
        self.facade.add_channel_apt_deb("file://%s" % deb_dir, "./")
        self.facade.reload_channels()
        self.assertEqual(
            [("foo", "1.0"), ("foo", "1.5")],
            sorted((version.package.name, version.version)
                   for version in self.facade.get_packages()))

    def test_get_packages_multiple_architectures(self):
        """
        If there are multiple architectures for a package, only the native
        architecture is reported by C{get_packages()}.
        """
        apt_pkg.config.clear("APT::Architectures")
        apt_pkg.config.set("APT::Architecture", "amd64")
        apt_pkg.config.set("APT::Architectures::", "amd64")
        apt_pkg.config.set("APT::Architectures::", "i386")
        facade = AptFacade(apt_pkg.config.get("Dir"))

        self._add_system_package("foo", version="1.0", architecture="amd64")
        self._add_system_package("bar", version="1.1", architecture="i386")
        facade.reload_channels()
        self.assertEqual([("foo", "1.0")],
                         [(version.package.name, version.version)
                          for version in facade.get_packages()])

    def test_add_channel_apt_deb_without_components(self):
        """
        C{add_channel_apt_deb()} adds a new deb URL to a file in
        sources.list.d.

        If no components are given, nothing is written after the dist.
        """
        self.facade.add_channel_apt_deb(
            "http://example.com/ubuntu", "lucid")
        list_filename = (
            self.apt_root +
            "/etc/apt/sources.list.d/_landscape-internal-facade.list")
        sources_contents = read_file(list_filename)
        self.assertEqual(
            "deb http://example.com/ubuntu lucid\n",
            sources_contents)

    def test_add_channel_apt_deb_with_components(self):
        """
        C{add_channel_apt_deb()} adds a new deb URL to a file in
        sources.list.d.

        If components are given, they are included after the dist.
        """
        self.facade.add_channel_apt_deb(
            "http://example.com/ubuntu", "lucid", ["main", "restricted"])
        list_filename = (
            self.apt_root +
            "/etc/apt/sources.list.d/_landscape-internal-facade.list")
        sources_contents = read_file(list_filename)
        self.assertEqual(
            "deb http://example.com/ubuntu lucid main restricted\n",
            sources_contents)

    def test_add_channel_deb_dir_adds_deb_channel(self):
        """
        C{add_channel_deb_dir()} adds a deb channel pointing to the
        directory containing the packages.
        """
        deb_dir = self.makeDir()
        create_simple_repository(deb_dir)
        self.facade.add_channel_deb_dir(deb_dir)
        self.assertEqual(1, len(self.facade.get_channels()))
        self.assertEqual([{"baseurl": "file://%s" % deb_dir,
                           "distribution": "./",
                           "components": "",
                           "type": "deb"}],
                         self.facade.get_channels())

    def test_get_package_stanza(self):
        """
        C{get_package_stanza} returns an entry for the package that can
        be included in a Packages file.
        """
        deb_dir = self.makeDir()
        create_deb(deb_dir, PKGNAME1, PKGDEB1)
        deb_file = os.path.join(deb_dir, PKGNAME1)
        stanza = self.facade.get_package_stanza(deb_file)
        self.assertEqual(textwrap.dedent("""\
            Package: name1
            Priority: optional
            Section: Group1
            Installed-Size: 28
            Maintainer: Gustavo Niemeyer <gustavo@niemeyer.net>
            Architecture: all
            Version: version1-release1
            Provides: providesname1
            Depends: requirename1 (= requireversion1)
            Pre-Depends: prerequirename1 (= prerequireversion1)
            Recommends: recommendsname1 (= recommendsversion1)
            Suggests: suggestsname1 (= suggestsversion1)
            Conflicts: conflictsname1 (= conflictsversion1)
            Filename: %(filename)s
            Size: 1038
            MD5sum: efe83eb2b891046b303aaf9281c14e6e
            SHA1: b4ebcd2b0493008852a4954edc30a236d516c638
            SHA256: f899cba22b79780dbe9bbbb802ff901b7e432425c264dc72e6bb20c0061e4f26
            Description: Summary1
             Description1
            """ % {"filename": PKGNAME1}),
            stanza)

    def test_add_channel_deb_dir_creates_packages_file(self):
        """
        C{add_channel_deb_dir} creates a Packages file in the directory
        with packages.
        """
        deb_dir = self.makeDir()
        create_simple_repository(deb_dir)
        self.facade.add_channel_deb_dir(deb_dir)
        packages_contents = read_file(os.path.join(deb_dir, "Packages"))
        expected_contents = "\n".join(
            self.facade.get_package_stanza(os.path.join(deb_dir, pkg_name))
            for pkg_name in [PKGNAME1, PKGNAME2, PKGNAME3])
        self.assertEqual(expected_contents, packages_contents)

    def test_add_channel_deb_dir_get_packages(self):
        """
        After calling {add_channel_deb_dir} and reloading the channels,
        the packages in the deb dir is included in the package list.
        """
        deb_dir = self.makeDir()
        create_simple_repository(deb_dir)
        self.facade.add_channel_deb_dir(deb_dir)
        self.facade.reload_channels()
        self.assertEqual(
            ["name1", "name2", "name3"],
            sorted(version.package.name
                   for version in self.facade.get_packages()))

    def test_get_channels_with_no_channels(self):
        """
        If no deb URLs have been added, C{get_channels()} returns an
        empty list.
        """
        self.assertEqual([], self.facade.get_channels())

    def test_get_channels_with_channels(self):
        """
        If deb URLs have been added, a list of dict is returned with
        information about the channels.
        """
        self.facade.add_channel_apt_deb(
            "http://example.com/ubuntu", "lucid", ["main", "restricted"])
        self.assertEqual([{"baseurl": "http://example.com/ubuntu",
                           "distribution": "lucid",
                           "components": "main restricted",
                           "type": "deb"}],
                         self.facade.get_channels())

    def test_get_channels_with_disabled_channels(self):
        """
        C{get_channels()} doesn't return disabled deb URLs.
        """
        self.facade.add_channel_apt_deb(
            "http://enabled.example.com/ubuntu", "lucid", ["main"])
        self.facade.add_channel_apt_deb(
            "http://disabled.example.com/ubuntu", "lucid", ["main"])
        sources_list = SourcesList()
        for entry in sources_list:
            if "disabled" in entry.uri:
                entry.set_enabled(False)
        sources_list.save()
        self.assertEqual([{"baseurl": "http://enabled.example.com/ubuntu",
                           "distribution": "lucid",
                           "components": "main",
                           "type": "deb"}],
                         self.facade.get_channels())

    def test_reset_channels(self):
        """
        C{reset_channels()} disables all the configured deb URLs.
        """
        self.facade.add_channel_apt_deb(
            "http://1.example.com/ubuntu", "lucid", ["main", "restricted"])
        self.facade.add_channel_apt_deb(
            "http://2.example.com/ubuntu", "lucid", ["main", "restricted"])
        self.facade.reset_channels()
        self.assertEqual([], self.facade.get_channels())

    def test_reload_includes_added_channels(self):
        """
        When reloading the channels, C{get_packages()} returns the packages
        in the channel.
        """
        deb_dir = self.makeDir()
        self._add_package_to_deb_dir(deb_dir, "foo")
        self._add_package_to_deb_dir(deb_dir, "bar")
        self.facade.add_channel_apt_deb("file://%s" % deb_dir, "./")
        self.facade.reload_channels()
        self.assertEqual(
            ["bar", "foo"],
            sorted(version.package.name
                   for version in self.facade.get_packages()))

    def test_reload_channels_refetch_package_index(self):
        """
        If C{refetch_package_index} is True, reload_channels will
        refetch the Packages files in the channels and rebuild the
        internal database.
        """
        deb_dir = self.makeDir()
        self._add_package_to_deb_dir(deb_dir, "foo")
        self.facade.add_channel_apt_deb("file://%s" % deb_dir, "./")
        self.facade.reload_channels()
        new_facade = AptFacade(root=self.apt_root)
        self._add_package_to_deb_dir(deb_dir, "bar")
        self._touch_packages_file(deb_dir)
        new_facade.refetch_package_index = True
        new_facade.reload_channels()
        self.assertEqual(
            ["bar", "foo"],
            sorted(version.package.name
                   for version in new_facade.get_packages()))

    def test_reload_channels_not_refetch_package_index(self):
        """
        If C{refetch_package_index} is False, reload_channels won't
        refetch the Packages files in the channels, and instead simply
        use the internal database that is already there.
        """
        deb_dir = self.makeDir()
        self._add_package_to_deb_dir(deb_dir, "foo")
        self.facade.add_channel_apt_deb("file://%s" % deb_dir, "./")
        self.facade.reload_channels()
        new_facade = AptFacade(root=self.apt_root)
        self._add_package_to_deb_dir(deb_dir, "bar")
        self._touch_packages_file(deb_dir)
        new_facade.refetch_package_index = False
        new_facade.reload_channels()
        self.assertEqual(
            ["foo"],
            sorted(version.package.name
                   for version in new_facade.get_packages()))

    def test_dont_refetch_package_index_by_default(self):
        """
        By default, package indexes are not refetched, but the local
        database is used.
        """
        new_facade = AptFacade(root=self.apt_root)
        self.assertFalse(new_facade.refetch_package_index)

    def test_ensure_channels_reloaded_do_not_reload_twice(self):
        """
        C{ensure_channels_reloaded} refreshes the channels only when
        first called. If it's called more time, it has no effect.
        """
        self._add_system_package("foo")
        self.facade.ensure_channels_reloaded()
        self.assertEqual(
            ["foo"],
            sorted(version.package.name
                   for version in self.facade.get_packages()))
        self._add_system_package("bar")
        self.facade.ensure_channels_reloaded()
        self.assertEqual(
            ["foo"],
            sorted(version.package.name
                   for version in self.facade.get_packages()))

    def test_reload_channels_with_channel_error(self):
        """
        The C{reload_channels} method raises a L{ChannelsError} if
        apt fails to load the configured channels.
        """
        self.facade.add_channel_apt_deb("non-proto://fail.url", "./")
        self.assertRaises(ChannelError, self.facade.reload_channels)

    def test_get_set_arch(self):
        """
        C{get_arch} returns the architecture that APT is currently
        configured to use. C{set_arch} is used to set the architecture
        that APT should use.
        """
        self.facade.set_arch("amd64")
        self.assertEqual("amd64", self.facade.get_arch())
        self.facade.set_arch("i386")
        self.assertEqual("i386", self.facade.get_arch())

    def test_set_arch_get_packages(self):
        """
        After the architecture is set, APT really uses the value.
        """
        self._add_system_package("i386-package", architecture="i386")
        self._add_system_package("amd64-package", architecture="amd64")
        self.facade.set_arch("i386")
        self.facade.reload_channels()
        self.assertEqual(
            ["i386-package"],
            sorted(version.package.name
                   for version in self.facade.get_packages()))
        self.facade.set_arch("amd64")
        self.facade.reload_channels()
        self.assertEqual(
            ["amd64-package"],
            sorted(version.package.name
                   for version in self.facade.get_packages()))

    def test_get_package_skeleton(self):
        """
        C{get_package_skeleton} returns a C{PackageSkeleton} for a
        package. By default extra information is included, but it's
        possible to specify that only basic information should be
        included.

        The information about the package are unicode strings.
        """
        deb_dir = self.makeDir()
        create_simple_repository(deb_dir)
        self.facade.add_channel_deb_dir(deb_dir)
        self.facade.reload_channels()
        [pkg1] = self.facade.get_packages_by_name("name1")
        [pkg2] = self.facade.get_packages_by_name("name2")
        skeleton1 = self.facade.get_package_skeleton(pkg1)
        self.assertTrue(isinstance(skeleton1.summary, unicode))
        self.assertEqual("Summary1", skeleton1.summary)
        skeleton2 = self.facade.get_package_skeleton(pkg2, with_info=False)
        self.assertIs(None, skeleton2.summary)
        self.assertEqual(HASH1, skeleton1.get_hash())
        self.assertEqual(HASH2, skeleton2.get_hash())

    def test_get_package_hash(self):
        """
        C{get_package_hash} returns the hash for a given package.
        """
        deb_dir = self.makeDir()
        create_simple_repository(deb_dir)
        self.facade.add_channel_deb_dir(deb_dir)
        self.facade.reload_channels()
        [pkg] = self.facade.get_packages_by_name("name1")
        self.assertEqual(HASH1, self.facade.get_package_hash(pkg))
        [pkg] = self.facade.get_packages_by_name("name2")
        self.assertEqual(HASH2, self.facade.get_package_hash(pkg))

    def test_get_package_hashes(self):
        """
        C{get_package_hashes} returns the hashes for all packages in the
        channels.
        """
        deb_dir = self.makeDir()
        create_simple_repository(deb_dir)
        self.facade.add_channel_deb_dir(deb_dir)
        self.facade.reload_channels()
        hashes = self.facade.get_package_hashes()
        self.assertEqual(sorted(hashes), sorted([HASH1, HASH2, HASH3]))

    def test_get_package_by_hash(self):
        """
        C{get_package_by_hash} returns the package that has the given hash.
        """
        deb_dir = self.makeDir()
        create_simple_repository(deb_dir)
        self.facade.add_channel_deb_dir(deb_dir)
        self.facade.reload_channels()
        version = self.facade.get_package_by_hash(HASH1)
        self.assertEqual(version.package.name, "name1")
        version = self.facade.get_package_by_hash(HASH2)
        self.assertEqual(version.package.name, "name2")
        version = self.facade.get_package_by_hash("none")
        self.assertEqual(version, None)

    def test_wb_reload_channels_clears_hash_cache(self):
        """
        To improve performance, the hashes for the packages are cached.
        When reloading the channels, the cache is recreated.
        """
        # Load hashes.
        deb_dir = self.makeDir()
        create_simple_repository(deb_dir)
        self.facade.add_channel_deb_dir(deb_dir)
        self.facade.reload_channels()

        # Hold a reference to packages.
        [pkg1] = self.facade.get_packages_by_name("name1")
        [pkg2] = self.facade.get_packages_by_name("name2")
        [pkg3] = self.facade.get_packages_by_name("name3")
        self.assertTrue(pkg1 and pkg2)

        # Remove the package from the repository.
        packages_path = os.path.join(deb_dir, "Packages")
        os.unlink(os.path.join(deb_dir, PKGNAME1))
        os.unlink(packages_path)
        self.facade._create_packages_file(deb_dir)
        # Forcibly change the mtime of our repository's Packages file,
        # so that apt will consider it as changed (if the change is
        # inside the same second the Packages' mtime will be the same)
        self._touch_packages_file(deb_dir)

        # Reload channel to reload the cache.
        self.facade.reload_channels()

        # Only packages with name2 and name3 should be loaded, and they're
        # not the same objects anymore.
        self.assertEqual(
            sorted([version.package.name
                    for version in self.facade.get_packages()]),
            ["name2", "name3"])
        self.assertNotEquals(
            set(version.package for version in self.facade.get_packages()),
            set([pkg2.package, pkg3.package]))

        # The hash cache shouldn't include either of the old packages.
        self.assertEqual(self.facade.get_package_hash(pkg1), None)
        self.assertEqual(self.facade.get_package_hash(pkg2), None)
        self.assertEqual(self.facade.get_package_hash(pkg3), None)

        # Also, the hash for package1 shouldn't be present at all.
        self.assertEqual(self.facade.get_package_by_hash(HASH1), None)

        # While HASH2 and HASH3 should point to the new packages. We
        # look at the Package object instead of the Version objects,
        # since different Version objects may appear to be the same
        # object.
        new_pkgs = [version.package for version in self.facade.get_packages()]
        self.assertTrue(
            self.facade.get_package_by_hash(HASH2).package in new_pkgs)
        self.assertTrue(
            self.facade.get_package_by_hash(HASH3).package in new_pkgs)

        # Which are not the old packages.
        self.assertFalse(pkg2.package in new_pkgs)
        self.assertFalse(pkg3.package in new_pkgs)

    def test_is_package_installed_in_channel_not_installed(self):
        """
        If a package is in a channel, but not installed, it's not
        considered installed.
        """
        deb_dir = self.makeDir()
        create_simple_repository(deb_dir)
        self.facade.add_channel_deb_dir(deb_dir)
        self.facade.reload_channels()
        [package] = self.facade.get_packages_by_name("name1")
        self.assertFalse(self.facade.is_package_installed(package))

    def test_is_package_installed_in_channel_installed(self):
        """
        If a package is in a channel and installed, it's considered
        installed.
        """
        deb_dir = self.makeDir()
        create_simple_repository(deb_dir)
        self.facade.add_channel_deb_dir(deb_dir)
        self._install_deb_file(os.path.join(deb_dir, PKGNAME1))
        self.facade.reload_channels()
        [package] = self.facade.get_packages_by_name("name1")
        self.assertTrue(self.facade.is_package_installed(package))

    def test_is_package_installed_other_verion_in_channel(self):
        """
        If the there are other versions in the channels, only the
        installed version of thepackage is considered installed.
        """
        deb_dir = self.makeDir()
        create_simple_repository(deb_dir)
        self.facade.add_channel_deb_dir(deb_dir)
        self._add_package_to_deb_dir(
            deb_dir, "name1", version="version0-release0")
        self._add_package_to_deb_dir(
            deb_dir, "name1", version="version2-release2")
        self._install_deb_file(os.path.join(deb_dir, PKGNAME1))
        self.facade.reload_channels()
        [version0, version1, version2] = sorted(
            self.facade.get_packages_by_name("name1"))
        self.assertEqual("version0-release0", version0.version)
        self.assertFalse(self.facade.is_package_installed(version0))
        self.assertEqual("version1-release1", version1.version)
        self.assertTrue(self.facade.is_package_installed(version1))
        self.assertEqual("version2-release2", version2.version)
        self.assertFalse(self.facade.is_package_installed(version2))

    def test_is_package_available_in_channel_not_installed(self):
        """
        A package is considered available if the package is in a
        configured channel and not installed.
        """
        deb_dir = self.makeDir()
        create_simple_repository(deb_dir)
        self.facade.add_channel_deb_dir(deb_dir)
        self.facade.reload_channels()
        [package] = self.facade.get_packages_by_name("name1")
        self.assertTrue(self.facade.is_package_available(package))

    def test_is_package_available_not_in_channel_installed(self):
        """
        A package is not considered available if the package is
        installed and not in a configured channel.
        """
        deb_dir = self.makeDir()
        create_simple_repository(deb_dir)
        self._install_deb_file(os.path.join(deb_dir, PKGNAME1))
        self.facade.reload_channels()
        [package] = self.facade.get_packages_by_name("name1")
        self.assertFalse(self.facade.is_package_available(package))

    def test_is_package_available_in_channel_installed(self):
        """
        A package is considered available if the package is
        installed and is in a configured channel.
        """
        deb_dir = self.makeDir()
        create_simple_repository(deb_dir)
        self._install_deb_file(os.path.join(deb_dir, PKGNAME1))
        self.facade.add_channel_deb_dir(deb_dir)
        self.facade.reload_channels()
        [package] = self.facade.get_packages_by_name("name1")
        self.assertTrue(self.facade.is_package_available(package))

    def test_is_package_upgrade_in_channel_not_installed(self):
        """
        A package is not consider an upgrade of no version of it is
        installed.
        """
        deb_dir = self.makeDir()
        self._add_package_to_deb_dir(deb_dir, "foo", version="1.0")
        self.facade.add_channel_apt_deb("file://%s" % deb_dir, "./")
        self.facade.reload_channels()
        [package] = self.facade.get_packages()
        self.assertFalse(self.facade.is_package_upgrade(package))

    def test_is_package_upgrade_in_channel_older_installed(self):
        """
        A package is considered to be an upgrade if some channel has a
        newer version than the installed one.
        """
        deb_dir = self.makeDir()
        self._add_system_package("foo", version="0.5")
        self._add_package_to_deb_dir(deb_dir, "foo", version="1.0")
        self.facade.add_channel_apt_deb("file://%s" % deb_dir, "./")
        self.facade.reload_channels()
        [version_05, version_10] = sorted(self.facade.get_packages())
        self.assertTrue(self.facade.is_package_upgrade(version_10))
        self.assertFalse(self.facade.is_package_upgrade(version_05))

    def test_is_package_upgrade_in_channel_newer_installed(self):
        """
        A package is not considered to be an upgrade if there are only
        older versions than the installed one in the channels.
        """
        deb_dir = self.makeDir()
        self._add_system_package("foo", version="1.5")
        self._add_package_to_deb_dir(deb_dir, "foo", version="1.0")
        self.facade.add_channel_apt_deb("file://%s" % deb_dir, "./")
        self.facade.reload_channels()
        [version_10, version_15] = sorted(self.facade.get_packages())
        self.assertFalse(self.facade.is_package_upgrade(version_10))
        self.assertFalse(self.facade.is_package_upgrade(version_15))

    def test_is_package_upgrade_in_channel_same_as_installed(self):
        """
        A package is not considered to be an upgrade if the newest
        version of the packages available in the channels is the same as
        the installed one.
        """
        deb_dir = self.makeDir()
        self._add_system_package("foo", version="1.0")
        self._add_package_to_deb_dir(deb_dir, "foo", version="1.0")
        self.facade.add_channel_apt_deb("file://%s" % deb_dir, "./")
        self.facade.reload_channels()
        [package] = self.facade.get_packages()
        self.assertFalse(self.facade.is_package_upgrade(package))

    def test_is_package_upgrade_not_in_channel_installed(self):
        """
        A package is not considered to be an upgrade if the package is
        installed but not available in any of the configured channels.
        """
        self._add_system_package("foo", version="1.0")
        self.facade.reload_channels()
        [package] = self.facade.get_packages()
        self.assertFalse(self.facade.is_package_upgrade(package))

    def test_get_packages_by_name_no_match(self):
        """
        If there are no packages with the given name,
        C{get_packages_by_name} returns an empty list.
        """
        self._add_system_package("foo", version="1.0")
        self.facade.reload_channels()
        self.assertEqual([], self.facade.get_packages_by_name("bar"))

    def test_get_packages_by_name_match(self):
        """
        C{get_packages_by_name} returns all the packages in the
        available channels that have the specified name.
        """
        deb_dir = self.makeDir()
        self._add_system_package("foo", version="1.0")
        self._add_package_to_deb_dir(deb_dir, "foo", version="1.5")
        self.facade.add_channel_apt_deb("file://%s" % deb_dir, "./")
        self.facade.reload_channels()
        self.assertEqual(
            [("foo", "1.0"), ("foo", "1.5")],
            sorted([(version.package.name, version.version)
                    for version in self.facade.get_packages_by_name("foo")]))

    def test_perform_changes_with_nothing_to_do(self):
        """
        perform_changes() should return None when there's nothing to do.
        """
        self.facade.reload_channels()
        self.assertEqual(self.facade.perform_changes(), None)

    def test_reset_marks(self):
        """
        C{reset_marks()} clears things, so that there's nothing to do
        for C{perform_changes()}
        """
        deb_dir = self.makeDir()
        self._add_package_to_deb_dir(deb_dir, "foo")
        self._add_system_package("bar", version="1.0")
        self._add_package_to_deb_dir(deb_dir, "bar", version="1.5")
        self._add_system_package("baz")
        self.facade.add_channel_apt_deb("file://%s" % deb_dir, "./")
        self.facade.reload_channels()
        foo = self.facade.get_packages_by_name("foo")[0]
        self.facade.mark_install(foo)
        bar_10 = sorted(self.facade.get_packages_by_name("bar"))[0]
        self.facade.mark_upgrade(bar_10)
        [baz] = self.facade.get_packages_by_name("baz")
        self.facade.mark_remove(baz)
        self.facade.reset_marks()
        self.assertEqual(self.facade._package_installs, [])
        self.assertEqual(self.facade._package_upgrades, [])
        self.assertEqual(self.facade._package_removals, [])
        self.assertEqual(self.facade.perform_changes(), None)

    def test_wb_mark_install_adds_to_list(self):
        """
        C{mark_install} adds the package to the list of packages to be
        installed.
        """
        deb_dir = self.makeDir()
        create_deb(deb_dir, PKGNAME_MINIMAL, PKGDEB_MINIMAL)
        self.facade.add_channel_deb_dir(deb_dir)
        self.facade.reload_channels()
        pkg = self.facade.get_packages_by_name("minimal")[0]
        self.facade.mark_install(pkg)
        self.assertEqual(1, len(self.facade._package_installs))
        install = self.facade._package_installs[0]
        self.assertEqual("minimal", install.package.name)

    def test_wb_mark_upgrade_adds_to_list(self):
        """
        C{mark_upgrade} adds the package to the list of packages to be
        upgraded.
        """
        deb_dir = self.makeDir()
        self._add_system_package("foo", version="1.0")
        self._add_package_to_deb_dir(deb_dir, "foo", version="1.5")
        self.facade.add_channel_apt_deb("file://%s" % deb_dir, "./")
        self.facade.reload_channels()
        foo_10 = sorted(self.facade.get_packages_by_name("foo"))[0]
        self.facade.mark_upgrade(foo_10)
        self.assertEqual([foo_10], self.facade._package_upgrades)

    def test_wb_mark_remove_adds_to_list(self):
        """
        C{mark_remove} adds the package to the list of packages to be
        removed.
        """
        self._add_system_package("foo")
        self.facade.reload_channels()
        [foo] = self.facade.get_packages_by_name("foo")
        self.facade.mark_remove(foo)
        self.assertEqual([foo], self.facade._package_removals)

    def test_mark_install_specific_version(self):
        """
        If more than one version is available, the version passed to
        C{mark_install} is marked as the candidate version, so that gets
        installed.
        """
        deb_dir = self.makeDir()
        self._add_package_to_deb_dir(deb_dir, "foo", version="1.0")
        self._add_package_to_deb_dir(deb_dir, "foo", version="2.0")
        self.facade.add_channel_apt_deb("file://%s" % deb_dir, "./")
        self.facade.reload_channels()
        foo1, foo2 = sorted(self.facade.get_packages_by_name("foo"))
        self.assertEqual(foo2, foo1.package.candidate)
        self.facade.mark_install(foo1)
        self.facade._cache.commit = lambda: None
        self.facade.perform_changes()
        self.assertEqual(foo1, foo1.package.candidate)

    def test_mark_upgrade_candidate_version(self):
        """
        If more than one version is available, the package will be
        upgraded to the candidate version. Since the user didn't request
        which version to upgrade to, a DependencyError error will be
        raised, so that the changes can be reviewed and approved.
        """
        deb_dir = self.makeDir()
        self._add_system_package("foo", version="1.0")
        self._add_package_to_deb_dir(deb_dir, "foo", version="2.0")
        self._add_package_to_deb_dir(deb_dir, "foo", version="3.0")
        self.facade.add_channel_apt_deb("file://%s" % deb_dir, "./")
        self.facade.reload_channels()
        foo1, foo2, foo3 = sorted(self.facade.get_packages_by_name("foo"))
        self.assertEqual(foo3, foo1.package.candidate)
        self.facade.mark_upgrade(foo1)
        self.facade._cache.commit = lambda: None
        exception = self.assertRaises(
            DependencyError, self.facade.perform_changes)
<<<<<<< HEAD
        self.assertEqual(set([foo3]), exception.packages)
=======
        self.assertEqual([foo3], exception.packages)

    def test_mark_upgrade_no_upgrade(self):
        """
        If the candidate version of a package already is installed,
        mark_upgrade() won't request an upgrade to be made. I.e.
        perform_changes() won't do anything.
        """
        deb_dir = self.makeDir()
        self._add_system_package("foo", version="3.0")
        self._add_package_to_deb_dir(deb_dir, "foo", version="2.0")
        self._add_package_to_deb_dir(deb_dir, "foo", version="1.0")
        self.facade.add_channel_apt_deb("file://%s" % deb_dir, "./")
        self.facade.reload_channels()
        foo3 = sorted(self.facade.get_packages_by_name("foo"))[-1]
        self.assertEqual(foo3, foo3.package.candidate)
        self.facade.mark_upgrade(foo3)
        self.assertEqual(None, self.facade.perform_changes())
>>>>>>> a5e1fafd

    def test_mark_upgrade_preserves_auto(self):
        """
        Upgrading a package will retain its auto-install status.
        """
        deb_dir = self.makeDir()
        self._add_system_package("auto", version="1.0")
        self._add_package_to_deb_dir(deb_dir, "auto", version="2.0")
        self._add_system_package("noauto", version="1.0")
        self._add_package_to_deb_dir(deb_dir, "noauto", version="2.0")
        self.facade.add_channel_apt_deb("file://%s" % deb_dir, "./")
        self.facade.reload_channels()
        auto1, auto2 = sorted(self.facade.get_packages_by_name("auto"))
        noauto1, noauto2 = sorted(self.facade.get_packages_by_name("noauto"))
        auto1.package.mark_auto(True)
        noauto1.package.mark_auto(False)
        self.facade.mark_upgrade(auto1)
        self.facade.mark_upgrade(noauto1)
        self.facade._cache.commit = lambda: None
        self.assertRaises(DependencyError, self.facade.perform_changes)
        self.assertTrue(auto2.package.is_auto_installed)
        self.assertFalse(noauto2.package.is_auto_installed)

    def test_wb_perform_changes_commits_changes(self):
        """
        When calling C{perform_changes}, it will commit the cache, to
        cause all package changes to happen.
        """
        committed = []

        def commit():
            committed.append(True)

        deb_dir = self.makeDir()
        create_deb(deb_dir, PKGNAME_MINIMAL, PKGDEB_MINIMAL)
        self.facade.add_channel_deb_dir(deb_dir)
        self.facade.reload_channels()
        pkg = self.facade.get_packages_by_name("minimal")[0]
        self.facade.mark_install(pkg)
        self.facade._cache.commit = commit
        self.committed = False
        self.facade.perform_changes()
        self.assertEqual([True], committed)

    def test_perform_changes_return_non_none(self):
        """
        When calling C{perform_changes} with changes to do, it will
        return a string.
        """
        deb_dir = self.makeDir()
        create_deb(deb_dir, PKGNAME_MINIMAL, PKGDEB_MINIMAL)
        self.facade.add_channel_deb_dir(deb_dir)
        self.facade.reload_channels()
        pkg = self.facade.get_packages_by_name("minimal")[0]
        self.facade.mark_install(pkg)
        self.facade._cache.commit = lambda: None
        # XXX: It should return the Apt output, but that will be done
        # later.
        self.assertEqual("ok", self.facade.perform_changes())

    def test_wb_perform_changes_commit_error(self):
        """
        If an error happens when committing the changes to the cache, a
        transaction error is raised.
        """
        self._add_system_package("foo")
        self.facade.reload_channels()

        [foo] = self.facade.get_packages_by_name("foo")
        self.facade.mark_remove(foo)
        cache = self.mocker.replace(self.facade._cache)
        cache.commit()
        self.mocker.throw(SystemError("Something went wrong."))
        self.mocker.replay()
        exception = self.assertRaises(TransactionError,
                                      self.facade.perform_changes)
        self.assertIn("Something went wrong.", exception.args[0])

    def test_mark_install_transaction_error(self):
        """
        Mark package 'name1' for installation, and try to perform changes.
        It should fail because 'name1' depends on 'requirename1', which
        isn't available in the package cache.
        """
        deb_dir = self.makeDir()
        create_simple_repository(deb_dir)
        self.facade.add_channel_deb_dir(deb_dir)
        self.facade.reload_channels()

        pkg = self.facade.get_packages_by_name("name1")[0]
        self.facade.mark_install(pkg)
        exception = self.assertRaises(TransactionError,
                                      self.facade.perform_changes)
        # XXX: Investigate if we can get a better error message.
        #self.assertIn("requirename", exception.args[0])
        self.assertIn("Unable to correct problems", exception.args[0])

    def test_mark_install_dependency_error(self):
        """
        If a dependency hasn't been marked for installation, a
        DependencyError is raised with the packages that need to be installed.
        """
        deb_dir = self.makeDir()
        self._add_package_to_deb_dir(
            deb_dir, "foo", control_fields={"Depends": "bar"})
        self._add_package_to_deb_dir(deb_dir, "bar")
        self.facade.add_channel_apt_deb("file://%s" % deb_dir, "./")
        self.facade.reload_channels()
        [foo] = self.facade.get_packages_by_name("foo")
        [bar] = self.facade.get_packages_by_name("bar")
        self.facade.mark_install(foo)
        error = self.assertRaises(DependencyError, self.facade.perform_changes)
        self.assertEqual([bar], error.packages)

    def test_mark_upgrade_dependency_error(self):
        """
        If a package is marked for upgrade, a DependencyError will be
        raised, indicating which version of the package will be
        installed.
        """
        deb_dir = self.makeDir()
        self._add_system_package("foo", version="1.0")
        self._add_package_to_deb_dir(
            deb_dir, "foo", version="1.5", control_fields={"Depends": "bar"})
        self._add_package_to_deb_dir(deb_dir, "bar")
        self.facade.add_channel_apt_deb("file://%s" % deb_dir, "./")
        self.facade.reload_channels()
        foo_10, foo_15 = sorted(self.facade.get_packages_by_name("foo"))
        [bar] = self.facade.get_packages_by_name("bar")
        self.facade.mark_upgrade(foo_10)
        error = self.assertRaises(DependencyError, self.facade.perform_changes)
        self.assertEqual(
            sorted([bar, foo_15], key=self.version_sortkey),
            sorted(error.packages, key=self.version_sortkey))

    def test_mark_remove_dependency_error(self):
        """
        If a dependency hasn't been marked for removal,
        DependencyError is raised with the packages that need to be removed.
        """
        self._add_system_package("foo")
        self._add_system_package("bar", control_fields={"Depends": "foo"})
        self.facade.reload_channels()
        [foo] = self.facade.get_packages_by_name("foo")
        [bar] = self.facade.get_packages_by_name("bar")
        self.facade.mark_remove(foo)
        error = self.assertRaises(DependencyError, self.facade.perform_changes)
        self.assertEqual([bar], error.packages)

    def test_perform_changes_dependency_error_same_version(self):
        """
        Apt's Version objects have the same hash if the version string
        is the same. So if we have two different packages having the
        same version, perform_changes() needs to take the package into
        account when finding out which changes were requested.
        """
        self._add_system_package("foo", version="1.0")
        self._add_system_package(
            "bar", version="1.0", control_fields={"Depends": "foo"})
        self._add_system_package(
            "baz", version="1.0", control_fields={"Depends": "foo"})
        self.facade.reload_channels()
        [foo] = self.facade.get_packages_by_name("foo")
        [bar] = self.facade.get_packages_by_name("bar")
        [baz] = self.facade.get_packages_by_name("baz")
        self.facade.mark_remove(foo)
        error = self.assertRaises(DependencyError, self.facade.perform_changes)

        self.assertEqual(
            sorted(error.packages, key=self.version_sortkey),
            sorted([bar, baz], key=self.version_sortkey))



class SmartFacadeTest(LandscapeTest):

    helpers = [SmartFacadeHelper]

    def test_get_packages(self):
        self.facade.reload_channels()
        pkgs = self.facade.get_packages()
        self.assertEqual(sorted(pkg.name for pkg in pkgs),
                         ["name1", "name2", "name3"])

    def test_get_packages_wont_return_non_debian_packages(self):
        self.facade.reload_channels()
        ctrl_mock = self.mocker.patch(Control)

        class StubPackage(object):
            pass

        cache_mock = ctrl_mock.getCache()
        cache_mock.getPackages()
        self.mocker.result([StubPackage(), StubPackage()])
        self.mocker.replay()
        self.assertEqual(self.facade.get_packages(), [])

    def test_get_packages_by_name(self):
        self.facade.reload_channels()
        pkgs = self.facade.get_packages_by_name("name1")
        self.assertEqual([pkg.name for pkg in pkgs], ["name1"])
        pkgs = self.facade.get_packages_by_name("name2")
        self.assertEqual([pkg.name for pkg in pkgs], ["name2"])

    def test_get_packages_by_name_wont_return_non_debian_packages(self):
        self.facade.reload_channels()
        ctrl_mock = self.mocker.patch(Control)

        class StubPackage(object):
            pass

        cache_mock = ctrl_mock.getCache()
        cache_mock.getPackages("name")
        self.mocker.result([StubPackage(), StubPackage()])
        self.mocker.replay()
        self.assertEqual(self.facade.get_packages_by_name("name"), [])

    def test_get_package_skeleton(self):
        self.facade.reload_channels()
        pkg1 = self.facade.get_packages_by_name("name1")[0]
        pkg2 = self.facade.get_packages_by_name("name2")[0]
        skeleton1 = self.facade.get_package_skeleton(pkg1)
        skeleton2 = self.facade.get_package_skeleton(pkg2)
        self.assertEqual(skeleton1.get_hash(), HASH1)
        self.assertEqual(skeleton2.get_hash(), HASH2)

    def test_build_skeleton_with_info(self):
        self.facade.reload_channels()
        pkg = self.facade.get_packages_by_name("name1")[0]
        skeleton = self.facade.get_package_skeleton(pkg, True)
        self.assertEqual(skeleton.section, "Group1")
        self.assertEqual(skeleton.summary, "Summary1")
        self.assertEqual(skeleton.description, "Description1")
        self.assertEqual(skeleton.size, 1038)
        self.assertEqual(skeleton.installed_size, 28672)

    def test_get_package_hash(self):
        self.facade.reload_channels()
        pkg = self.facade.get_packages_by_name("name1")[0]
        self.assertEqual(self.facade.get_package_hash(pkg), HASH1)
        pkg = self.facade.get_packages_by_name("name2")[0]
        self.assertEqual(self.facade.get_package_hash(pkg), HASH2)

    def test_get_package_hashes(self):
        self.facade.reload_channels()
        hashes = self.facade.get_package_hashes()
        self.assertEqual(sorted(hashes), sorted([HASH1, HASH2, HASH3]))

    def test_get_package_by_hash(self):
        self.facade.reload_channels()
        pkg = self.facade.get_package_by_hash(HASH1)
        self.assertEqual(pkg.name, "name1")
        pkg = self.facade.get_package_by_hash(HASH2)
        self.assertEqual(pkg.name, "name2")
        pkg = self.facade.get_package_by_hash("none")
        self.assertEqual(pkg, None)

    def test_reload_channels_clears_hash_cache(self):
        # Load hashes.
        self.facade.reload_channels()

        # Hold a reference to packages.
        pkg1 = self.facade.get_packages_by_name("name1")[0]
        pkg2 = self.facade.get_packages_by_name("name2")[0]
        pkg3 = self.facade.get_packages_by_name("name3")[0]
        self.assertTrue(pkg1 and pkg2)

        # Remove the package from the repository.
        os.unlink(os.path.join(self.repository_dir, PKGNAME1))

        # Forcibly change the mtime of our repository, so that Smart
        # will consider it as changed (if the change is inside the
        # same second the directory's mtime will be the same)
        mtime = int(time.time() + 1)
        os.utime(self.repository_dir, (mtime, mtime))

        # Reload channels.
        self.facade.reload_channels()

        # Only packages with name2 and name3 should be loaded, and they're
        # not the same objects anymore.
        self.assertEqual(
            sorted([pkg.name for pkg in self.facade.get_packages()]),
            ["name2", "name3"])
        self.assertNotEquals(set(self.facade.get_packages()),
                             set([pkg2, pkg3]))

        # The hash cache shouldn't include either of the old packages.
        self.assertEqual(self.facade.get_package_hash(pkg1), None)
        self.assertEqual(self.facade.get_package_hash(pkg2), None)
        self.assertEqual(self.facade.get_package_hash(pkg3), None)

        # Also, the hash for package1 shouldn't be present at all.
        self.assertEqual(self.facade.get_package_by_hash(HASH1), None)

        # While HASH2 and HASH3 should point to the new packages.
        new_pkgs = self.facade.get_packages()
        self.assertTrue(self.facade.get_package_by_hash(HASH2)
                        in new_pkgs)
        self.assertTrue(self.facade.get_package_by_hash(HASH3)
                        in new_pkgs)

        # Which are not the old packages.
        self.assertFalse(pkg2 in new_pkgs)
        self.assertFalse(pkg3 in new_pkgs)

    def test_ensure_reload_channels(self):
        """
        The L{SmartFacade.ensure_channels_reloaded} can be called more
        than once, but channels will be reloaded only the first time.
        """
        self.assertEqual(len(self.facade.get_packages()), 0)
        self.facade.ensure_channels_reloaded()
        self.assertEqual(len(self.facade.get_packages()), 3)

        # Calling it once more won't reload channels again.
        self.facade.get_packages_by_name("name1")[0].installed = True
        self.facade.ensure_channels_reloaded()
        self.assertTrue(self.facade.get_packages_by_name("name1")[0].installed)

    def test_perform_changes_with_nothing_to_do(self):
        """perform_changes() should return None when there's nothing to do.
        """
        self.facade.reload_channels()
        self.assertEqual(self.facade.perform_changes(), None)

    def test_reset_marks(self):
        """perform_changes() should return None when there's nothing to do.
        """
        self.facade.reload_channels()
        pkg = self.facade.get_packages_by_name("name1")[0]
        self.facade.mark_install(pkg)
        self.facade.reset_marks()
        self.assertEqual(self.facade.perform_changes(), None)

    def test_mark_install_transaction_error(self):
        """
        Mark package 'name1' for installation, and try to perform changes.
        It should fail because 'name1' depends on 'requirename1'.
        """
        self.facade.reload_channels()

        pkg = self.facade.get_packages_by_name("name1")[0]
        self.facade.mark_install(pkg)
        exception = self.assertRaises(TransactionError,
                                      self.facade.perform_changes)
        self.assertIn("requirename", exception.args[0])

    def test_mark_install_dependency_error(self):
        """
        Now we artificially inject the needed dependencies of 'name1'
        in 'name2', but we don't mark 'name2' for installation, and
        that should make perform_changes() fail with a dependency
        error on the needed package.
        """
        self.facade.reload_channels()

        provide1 = Provides("prerequirename1", "prerequireversion1")
        provide2 = Provides("requirename1", "requireversion1")
        pkg2 = self.facade.get_packages_by_name("name2")[0]
        pkg2.provides += (provide1, provide2)

        # We have to satisfy *both* packages.
        provide1 = Provides("prerequirename2", "prerequireversion2")
        provide2 = Provides("requirename2", "requireversion2")
        pkg1 = self.facade.get_packages_by_name("name1")[0]
        pkg1.provides += (provide1, provide2)

        # Ask Smart to reprocess relationships.
        self.facade.reload_cache()

        self.assertEqual(pkg1.requires[0].providedby[0].packages[0], pkg2)
        self.assertEqual(pkg1.requires[1].providedby[0].packages[0], pkg2)

        self.facade.mark_install(pkg1)
        try:
            self.facade.perform_changes()
        except DependencyError, exception:
            pass
        else:
            exception = None
        self.assertTrue(exception, "DependencyError not raised")
        self.assertEqual(exception.packages, [pkg2])

    def test_mark_remove_dependency_error(self):
        """
        Besides making 'name1' satisfy 'name2' and the contrary.  We'll
        mark both packages installed, so that we can get an error on
        removal.
        """
        self.facade.reload_channels()

        provide1 = Provides("prerequirename1", "prerequireversion1")
        provide2 = Provides("requirename1", "requireversion1")
        pkg2 = self.facade.get_packages_by_name("name2")[0]
        pkg2.provides += (provide1, provide2)

        # We have to satisfy *both* packages.
        provide1 = Provides("prerequirename2", "prerequireversion2")
        provide2 = Provides("requirename2", "requireversion2")
        pkg1 = self.facade.get_packages_by_name("name1")[0]
        pkg1.provides += (provide1, provide2)

        # Ask Smart to reprocess relationships.
        self.facade.reload_cache()

        pkg1.installed = True
        pkg2.installed = True

        self.assertEqual(pkg1.requires[0].providedby[0].packages[0], pkg2)
        self.assertEqual(pkg1.requires[1].providedby[0].packages[0], pkg2)

        self.facade.mark_remove(pkg2)
        try:
            output = self.facade.perform_changes()
        except DependencyError, exception:
            output = ""
        else:
            exception = None
        self.assertTrue(exception, "DependencyError not raised. Output: %s"
                                   % repr(output))
        self.assertEqual(exception.packages, [pkg1])

    def test_mark_upgrade_dependency_error(self):
        """Artificially make pkg2 upgrade pkg1, and mark pkg1 for upgrade."""

        # The backend only works after initialized.
        from smart.backends.deb.base import DebUpgrades, DebConflicts

        self.facade.reload_channels()

        pkg1 = self.facade.get_packages_by_name("name1")[0]
        pkg2 = self.facade.get_packages_by_name("name2")[0]

        # Artificially make pkg2 be self-satisfied, and make it upgrade and
        # conflict with pkg1.
        pkg2.requires = []
        pkg2.upgrades = [DebUpgrades("name1", "=", "version1-release1")]
        pkg2.conflicts = [DebConflicts("name1", "=", "version1-release1")]

        # pkg1 will also be self-satisfied.
        pkg1.requires = []

        # Ask Smart to reprocess relationships.
        self.facade.reload_cache()

        # Mark the pkg1 as installed.  Must be done after reloading
        # the cache as reloading will reset it to the loader installed
        # status.
        pkg1.installed = True

        # Check that the linkage worked.
        self.assertEqual(pkg2.upgrades[0].providedby[0].packages[0], pkg1)

        # Perform the upgrade test.
        self.facade.mark_upgrade(pkg1)
        try:
            self.facade.perform_changes()
        except DependencyError, exception:
            pass
        else:
            exception = None
        self.assertTrue(exception, "DependencyError not raised")

        # Both packages should be included in the dependency error. One
        # must be removed, and the other installed.
        self.assertEqual(set(exception.packages), set([pkg1, pkg2]))

    def test_perform_changes_with_logged_error(self):
        self.log_helper.ignore_errors(".*dpkg")

        self.facade.reload_channels()

        pkg = self.facade.get_packages_by_name("name1")[0]
        pkg.requires = ()

        self.facade.reload_cache()

        self.facade.mark_install(pkg)

        try:
            output = self.facade.perform_changes()
        except SmartError, exception:
            output = ""
        else:
            exception = None

        self.assertTrue(exception,
                        "SmartError not raised. Output: %s" % repr(output))
        # We can't check the whole message because the dpkg error can be
        # localized. We can't use str(exception) either because it can contain
        # unicode
        self.assertIn("ERROR", exception.args[0])
        self.assertIn("(2)", exception.args[0])
        self.assertIn("\n[unpack] name1_version1-release1\ndpkg: ",
                      exception.args[0])

    def test_perform_changes_is_non_interactive(self):
        from smart.backends.deb.pm import DebPackageManager

        self.facade.reload_channels()

        pkg = self.facade.get_packages_by_name("name1")[0]
        pkg.requires = ()

        self.facade.reload_cache()

        self.facade.mark_install(pkg)

        environ = []

        def check_environ(self, argv, output):
            environ.append(os.environ.get("DEBIAN_FRONTEND"))
            environ.append(os.environ.get("APT_LISTCHANGES_FRONTEND"))
            return 0

        DebPackageManager.dpkg, olddpkg = check_environ, DebPackageManager.dpkg

        try:
            self.facade.perform_changes()
        finally:
            DebPackageManager.dpkg = olddpkg

        self.assertEqual(environ, ["noninteractive", "none",
                                   "noninteractive", "none"])

    def test_perform_changes_with_policy_remove(self):
        """
        When requested changes are only about removing packages, we set
        the Smart transaction policy to C{PolicyRemove}.
        """
        create_deb(self.repository_dir, PKGNAME4, PKGDEB4)
        self.facade.reload_channels()

        # Importing these modules fail if Smart is not initialized
        from smart.backends.deb.base import DebRequires

        pkg1 = self.facade.get_package_by_hash(HASH1)
        pkg1.requires.append(DebRequires("name3", ">=", "version3-release3"))

        pkg3 = self.facade.get_package_by_hash(HASH3)

        # Ask Smart to reprocess relationships.
        self.facade.reload_cache()

        pkg1.installed = True
        pkg3.installed = True

        self.facade.mark_remove(pkg3)
        error = self.assertRaises(DependencyError, self.facade.perform_changes)
        [missing] = error.packages
        self.assertIdentical(pkg1, missing)

    def test_perform_changes_with_commit_change_set_errors(self):

        self.facade.reload_channels()

        pkg = self.facade.get_packages_by_name("name1")[0]
        pkg.requires = ()

        self.facade.mark_install(pkg)

        ctrl_mock = self.mocker.patch(Control)
        ctrl_mock.commitChangeSet(ANY)
        self.mocker.throw(smart.Error("commit error"))
        self.mocker.replay()

        self.assertRaises(TransactionError, self.facade.perform_changes)

    def test_deinit_cleans_the_state(self):
        self.facade.reload_channels()
        self.assertTrue(self.facade.get_package_by_hash(HASH1))
        self.facade.deinit()
        self.assertFalse(self.facade.get_package_by_hash(HASH1))

    def test_deinit_deinits_smart(self):
        self.facade.reload_channels()
        self.assertTrue(smart.iface.object)
        self.facade.deinit()
        self.assertFalse(smart.iface.object)

    def test_deinit_when_smart_wasnt_initialized(self):
        self.assertFalse(smart.iface.object)
        # Nothing bad should happen.
        self.facade.deinit()

    def test_reload_channels_wont_consider_non_debian_packages(self):

        class StubPackage(object):
            pass

        pkg = StubPackage()

        ctrl_mock = self.mocker.patch(Control)
        cache_mock = ctrl_mock.getCache()
        cache_mock.getPackages()
        self.mocker.result([pkg])
        self.mocker.replay()

        self.facade.reload_channels()
        self.assertEqual(self.facade.get_package_hash(pkg), None)

    def test_reload_channels_with_channel_error(self):
        """
        The L{SmartFacade.reload_channels} method raises a L{ChannelsError} if
        smart fails to load the configured channels.
        """
        ctrl_mock = self.mocker.patch(Control)
        ctrl_mock.reloadChannels(caching=ALWAYS)
        self.mocker.throw(smart.Error(u"Channel information is locked"))
        self.mocker.replay()
        self.assertRaises(ChannelError, self.facade.reload_channels)

    def test_reset_add_get_channels(self):

        channels = [("alias0", {"type": "test"}),
                    ("alias1", {"type": "test"})]

        self.facade.reset_channels()

        self.assertEqual(self.facade.get_channels(), {})

        self.facade.add_channel(*channels[0])
        self.facade.add_channel(*channels[1])

        self.assertEqual(self.facade.get_channels(), dict(channels))

    def test_add_apt_deb_channel(self):
        """
        The L{SmartFacade.add_channel_apt_deb} add a Smart channel of
        type C{"apt-deb"}.
        """
        self.facade.reset_channels()
        self.facade.add_channel_apt_deb("http://url/", "name", "component")
        self.assertEqual(self.facade.get_channels(),
                         {"name": {"baseurl": "http://url/",
                                   "distribution": "name",
                                   "components": "component",
                                   "type": "apt-deb"}})

    def test_add_deb_dir_channel(self):
        """
        The L{SmartFacade.add_channel_deb_dir} add a Smart channel of
        type C{"deb-dir"}.
        """
        self.facade.reset_channels()
        self.facade.add_channel_deb_dir("/my/repo")
        self.assertEqual(self.facade.get_channels(),
                         {"/my/repo": {"path": "/my/repo",
                                       "type": "deb-dir"}})

    def test_get_arch(self):
        """
        The L{SmartFacade.get_arch} should return the system dpkg
        architecture.
        """
        deferred = Deferred()

        def do_test():
            result = getProcessOutputAndValue("/usr/bin/dpkg",
                                              ("--print-architecture",))

            def callback((out, err, code)):
                self.assertEqual(self.facade.get_arch(), out.strip())
            result.addCallback(callback)
            result.chainDeferred(deferred)

        reactor.callWhenRunning(do_test)
        return deferred

    def test_set_arch_multiple_times(self):

        repo = create_full_repository(self.makeDir())

        self.facade.set_arch("i386")
        self.facade.reset_channels()
        self.facade.add_channel_apt_deb(repo.url, repo.codename,
                                        " ".join(repo.components))
        self.facade.reload_channels()

        pkgs = self.facade.get_packages()
        self.assertEqual(len(pkgs), 2)
        self.assertEqual(pkgs[0].name, "syslinux")
        self.assertEqual(pkgs[1].name, "kairos")

        self.facade.deinit()
        self.facade.set_arch("amd64")
        self.facade.reset_channels()
        self.facade.add_channel_apt_deb(repo.url, repo.codename,
                                        " ".join(repo.components))
        self.facade.reload_channels()

        pkgs = self.facade.get_packages()
        self.assertEqual(len(pkgs), 2)
        self.assertEqual(pkgs[0].name, "libclthreads2")
        self.assertEqual(pkgs[1].name, "kairos")

    def test_set_caching_with_reload_error(self):

        alias = "alias"
        channel = {"type": "deb-dir",
                   "path": "/does/not/exist"}

        self.facade.reset_channels()
        self.facade.add_channel(alias, channel)
        self.facade.set_caching(NEVER)

        self.assertRaises(ChannelError, self.facade.reload_channels)
        self.facade._channels = {}

        ignore_re = re.compile("\[Smart\].*'alias'.*/does/not/exist")

        self.log_helper.ignored_exception_regexes = [ignore_re]

    def test_init_landscape_plugins(self):
        """
        The landscape plugin which helps managing proxies is loaded when smart
        is initialized: this sets a smart configuration variable and load the
        module.
        """
        self.facade.reload_channels()
        self.assertTrue(smart.sysconf.get("use-landscape-proxies"))
        self.assertIn("smart.plugins.landscape", sys.modules)

    def test_get_package_locks_with_no_lock(self):
        """
        If no package locks are set, L{SmartFacade.get_package_locks} returns
        an empty C{list}.
        """
        self.assertEqual(self.facade.get_package_locks(), [])

    def test_get_package_locks_with_one_lock(self):
        """
        If one lock is set, the list of locks contains one item.
        """
        self.facade.set_package_lock("name1", "<", "version1")
        self.assertEqual(self.facade.get_package_locks(),
                         [("name1", "<", "version1")])

    def test_get_package_locks_with_many_locks(self):
        """
        It's possible to have more than one package lock and several conditions
        for each of them.
        """
        self.facade.set_package_lock("name1", "<", "version1")
        self.facade.set_package_lock("name1", ">=", "version3")
        self.facade.set_package_lock("name2")
        self.assertEqual(sorted(self.facade.get_package_locks()),
                         sorted([("name1", "<", "version1"),
                                 ("name1", ">=", "version3"),
                                 ("name2", "", "")]))

    def test_set_package_lock(self):
        """
        It is possible to lock a package by simply specifying its name.
        """
        self.facade.set_package_lock("name1")
        self.facade.reload_channels()
        [package] = self.facade.get_locked_packages()
        self.assertEqual(package.name, "name1")

    def test_set_package_lock_with_matching_condition(self):
        """
        It is possible to set a package lock specifying both a
        package name and version condition. Any matching package
        will be locked.
        """
        self.facade.set_package_lock("name1", "<", "version2")
        self.facade.reload_channels()
        [package] = self.facade.get_locked_packages()
        self.assertEqual(package.name, "name1")

    def test_set_package_lock_with_non_matching_condition(self):
        """
        If the package lock conditions do not match any package,
        no package will be locked.
        """
        self.facade.set_package_lock("name1", "<", "version1")
        self.facade.reload_channels()
        self.assertEqual(self.facade.get_locked_packages(), [])

    def test_set_package_lock_with_missing_version(self):
        """
        When specifing a relation for a package lock condition, a version
        must be provided as well.
        """
        error = self.assertRaises(RuntimeError, self.facade.set_package_lock,
                                  "name1", "<", "")
        self.assertEqual(str(error), "Package lock version not provided")

    def test_set_package_lock_with_missing_relation(self):
        """
        When specifing a version for a package lock condition, a relation
        must be provided as well.
        """
        error = self.assertRaises(RuntimeError, self.facade.set_package_lock,
                                  "name1", "", "version1")
        self.assertEqual(str(error), "Package lock relation not provided")

    def test_remove_package_lock(self):
        """
        It is possibly to remove a package lock without any version condition.
        """
        self.facade.set_package_lock("name1")
        self.facade.remove_package_lock("name1")
        self.assertEqual(self.facade.get_locked_packages(), [])

    def test_remove_package_lock_with_condition(self):
        """
        It is possibly to remove a package lock with a version condition.
        """
        self.facade.set_package_lock("name1", "<", "version1")
        self.facade.remove_package_lock("name1", "<", "version1")
        self.assertEqual(self.facade.get_locked_packages(), [])

    def test_save_config(self):
        """
        It is possible to lock a package by simply specifying its name.
        """
        self.facade.set_package_lock("python", "=>", "2.5")
        self.facade.save_config()
        self.facade.deinit()
        self.assertEqual(self.facade.get_package_locks(),
                         [("python", "=>", "2.5")])<|MERGE_RESOLUTION|>--- conflicted
+++ resolved
@@ -804,9 +804,6 @@
         self.facade._cache.commit = lambda: None
         exception = self.assertRaises(
             DependencyError, self.facade.perform_changes)
-<<<<<<< HEAD
-        self.assertEqual(set([foo3]), exception.packages)
-=======
         self.assertEqual([foo3], exception.packages)
 
     def test_mark_upgrade_no_upgrade(self):
@@ -825,7 +822,6 @@
         self.assertEqual(foo3, foo3.package.candidate)
         self.facade.mark_upgrade(foo3)
         self.assertEqual(None, self.facade.perform_changes())
->>>>>>> a5e1fafd
 
     def test_mark_upgrade_preserves_auto(self):
         """
