import time

try:
    import sqlite3
except ImportError:
    from pysqlite2 import dbapi2 as sqlite3

from landscape.lib import bpickle


class UnknownHashIDRequest(Exception):
    """Raised for unknown hash id requests."""


class InvalidHashIdDb(Exception):
    """Raised when trying to add an invalid hash=>id lookaside database."""


def with_cursor(method):
    """Decorator that encloses the method in a database transaction.

    Even though SQLite is supposed to be useful in autocommit mode, we've
    found cases where the database continued to be locked for writing
    until the cursor was closed.  With this in mind, instead of using
    the autocommit mode, we explicitly terminate transactions and enforce
    cursor closing with this decorator.
    """

    def inner(self, *args, **kwargs):
        try:
            cursor = self._db.cursor()
            try:
                result = method(self, cursor, *args, **kwargs)
            finally:
                cursor.close()
            self._db.commit()
        except:
            self._db.rollback()
            raise
        return result
    return inner


class HashIdStore(object):

    def __init__(self, filename):
<<<<<<< HEAD
        self._filename = filename
        self._db = sqlite3.connect(self._filename)
        ensure_hash_id_schema(self._db)
=======
        self._db = sqlite3.connect(filename)
        ensure_schema(self._db)

        self._hash_id_dbs = []

    def add_hash_id_db(self, filename):
        """
        Attach a lookaside hash-id database to the store.

        This method can be called more than once to attach several
        hash=>id databases, which will be queried *before* the main
        database, in the same the order they were added.

        If C{filename} is not a SQLite database or does not have a
        table called "hash" with a compatible schema, L{InvalidHashIdDb}
        is raised.

        @param filename: a secondary SQLite databases to look for pre-canned
                         hash=>id mappings.
        """
        # Sanity checks
        db = sqlite3.connect(filename)
        cursor = db.cursor()
        try:
            cursor.execute("SELECT id FROM hash WHERE hash=?", ("",))
        except sqlite3.DatabaseError, e:
            raise InvalidHashIdDb("%s (%s)" % (filename, str(e)))
        finally:
            cursor.close()

        # Checks passed
        self._hash_id_dbs.append(db)

    def has_hash_id_db(self):
        return len(self._hash_id_dbs) > 0
>>>>>>> 995b0e86

    @with_cursor
    def set_hash_ids(self, cursor, hash_ids):
        for hash, id in hash_ids.iteritems():
            cursor.execute("REPLACE INTO hash VALUES (?, ?)",
                           (id, buffer(hash)))

    @with_cursor
    def get_hash_id(self, cursor, hash):
        cursor.execute("SELECT id FROM hash WHERE hash=?", (buffer(hash),))
        value = cursor.fetchone()
        if value:
            return value[0]
        return None

    @with_cursor
    def get_hash_ids(self, cursor):
        cursor.execute("SELECT hash, id FROM hash")
        return dict([(str(row[0]), row[1]) for row in cursor.fetchall()])

    @with_cursor
    def get_id_hash(self, cursor, id):
        assert isinstance(id, (int, long))
        cursor.execute("SELECT hash FROM hash WHERE id=?", (id,))
        value = cursor.fetchone()
        if value:
            return str(value[0])
        return None

    @with_cursor
    def clear_hash_ids(self, cursor):
        cursor.execute("DELETE FROM hash")

    @with_cursor
    def check_sanity(self, cursor):
        """Check database integrity.

        @raise: L{InvalidHashIdDb} if the filenme passed to the constructor is
            not a SQLite database or does not have a table called "hash" with
            a compatible schema.
        """
        try:
            cursor.execute("SELECT id FROM hash WHERE hash=?", ("",))
        except sqlite3.DatabaseError:
            raise InvalidHashIdDb(self._filename)


class PackageStore(HashIdStore):

    def __init__(self, filename):
        super(PackageStore, self).__init__(filename)
        self._hash_id_stores = []
        ensure_package_schema(self._db)

    def add_hash_id_db(self, filename):
        """
        @param filename: a secondary SQLite databases to look for pre-canned
            hash=>id mappings.

            This method can be called more than once to attach several
            hash=>id databases, which will be queried *before* the main
            database, in the same the order they were added.

            If C{filename} is not a SQLite database or does not have a
            table called "hash" with a compatible schema, L{InvalidHashIdDb}
            is raised.
        """
        hash_id_store = HashIdStore(filename)

        try:
            hash_id_store.check_sanity()
        except InvalidHashIdDb, e:
            # propagate the error
            raise e

        self._hash_id_stores.append(hash_id_store)

    def has_hash_id_db(self):
        return len(self._hash_id_stores) > 0

    def get_hash_id(self, hash):
        assert isinstance(hash, basestring)

        # Check if we can find the hash=>id mapping in the lookaside stores
        for store in self._hash_id_stores:
            id = store.get_hash_id(hash)
            if id:
                return id

        # Fall back to the locally-populated db
        return HashIdStore.get_hash_id(self, hash)

    @with_cursor
    def add_available(self, cursor, ids):
        for id in ids:
            cursor.execute("REPLACE INTO available VALUES (?)", (id,))

    @with_cursor
    def remove_available(self, cursor, ids):
        id_list = ",".join(str(int(id)) for id in ids)
        cursor.execute("DELETE FROM available WHERE id IN (%s)" % id_list)

    @with_cursor
    def clear_available(self, cursor):
        cursor.execute("DELETE FROM available")

    @with_cursor
    def get_available(self, cursor):
        cursor.execute("SELECT id FROM available")
        return [row[0] for row in cursor.fetchall()]

    @with_cursor
    def add_available_upgrades(self, cursor, ids):
        for id in ids:
            cursor.execute("REPLACE INTO available_upgrade VALUES (?)", (id,))

    @with_cursor
    def remove_available_upgrades(self, cursor, ids):
        id_list = ",".join(str(int(id)) for id in ids)
        cursor.execute("DELETE FROM available_upgrade WHERE id IN (%s)"
                       % id_list)

    @with_cursor
    def clear_available_upgrades(self, cursor):
        cursor.execute("DELETE FROM available_upgrade")

    @with_cursor
    def get_available_upgrades(self, cursor):
        cursor.execute("SELECT id FROM available_upgrade")
        return [row[0] for row in cursor.fetchall()]

    @with_cursor
    def add_installed(self, cursor, ids):
        for id in ids:
            cursor.execute("REPLACE INTO installed VALUES (?)", (id,))

    @with_cursor
    def remove_installed(self, cursor, ids):
        id_list = ",".join(str(int(id)) for id in ids)
        cursor.execute("DELETE FROM installed WHERE id IN (%s)" % id_list)

    @with_cursor
    def clear_installed(self, cursor):
        cursor.execute("DELETE FROM installed")

    @with_cursor
    def get_installed(self, cursor):
        cursor.execute("SELECT id FROM installed")
        return [row[0] for row in cursor.fetchall()]

    @with_cursor
    def add_hash_id_request(self, cursor, hashes):
        hashes = list(hashes)
        cursor.execute("INSERT INTO hash_id_request (hashes, timestamp)"
                       " VALUES (?,?)",
                       (buffer(bpickle.dumps(hashes)), time.time()))
        return HashIDRequest(self._db, cursor.lastrowid)

    @with_cursor
    def get_hash_id_request(self, cursor, request_id):
        cursor.execute("SELECT 1 FROM hash_id_request WHERE id=?",
                       (request_id,))
        if not cursor.fetchone():
            raise UnknownHashIDRequest(request_id)
        return HashIDRequest(self._db, request_id)

    @with_cursor
    def iter_hash_id_requests(self, cursor):
        cursor.execute("SELECT id FROM hash_id_request")
        for row in cursor.fetchall():
            yield HashIDRequest(self._db, row[0])

    @with_cursor
    def clear_hash_id_requests(self, cursor):
        cursor.execute("DELETE FROM hash_id_request")

    @with_cursor
    def add_task(self, cursor, queue, data):
        data = bpickle.dumps(data)
        cursor.execute("INSERT INTO task (queue, timestamp, data) "
                       "VALUES (?,?,?)", (queue, time.time(), buffer(data)))
        return PackageTask(self._db, cursor.lastrowid)

    @with_cursor
    def get_next_task(self, cursor, queue):
        cursor.execute("SELECT id FROM task WHERE queue=? ORDER BY timestamp",
                       (queue,))
        row = cursor.fetchone()
        if row:
            return PackageTask(self._db, row[0])
        return None

    @with_cursor
    def clear_tasks(self, cursor, except_tasks=()):
        cursor.execute("DELETE FROM task WHERE id NOT IN (%s)" %
                       ",".join([str(task.id) for task in except_tasks]))


class HashIDRequest(object):

    def __init__(self, db, id):
        self._db = db
        self.id = id

    @property
    @with_cursor
    def hashes(self, cursor):
        cursor.execute("SELECT hashes FROM hash_id_request WHERE id=?",
                       (self.id,))
        return bpickle.loads(str(cursor.fetchone()[0]))

    @with_cursor
    def _get_timestamp(self, cursor):
        cursor.execute("SELECT timestamp FROM hash_id_request WHERE id=?",
                       (self.id,))
        return cursor.fetchone()[0]

    @with_cursor
    def _set_timestamp(self, cursor, value):
        cursor.execute("UPDATE hash_id_request SET timestamp=? WHERE id=?",
                       (value, self.id))

    timestamp = property(_get_timestamp, _set_timestamp)

    @with_cursor
    def _get_message_id(self, cursor):
        cursor.execute("SELECT message_id FROM hash_id_request WHERE id=?",
                       (self.id,))
        return cursor.fetchone()[0]

    @with_cursor
    def _set_message_id(self, cursor, value):
        cursor.execute("UPDATE hash_id_request SET message_id=? WHERE id=?",
                       (value, self.id))

    message_id = property(_get_message_id, _set_message_id)

    @with_cursor
    def remove(self, cursor):
        cursor.execute("DELETE FROM hash_id_request WHERE id=?", (self.id,))


class PackageTask(object):

    def __init__(self, db, id):
        self._db = db
        self.id = id

        cursor = db.cursor()
        try:
            cursor.execute("SELECT queue, timestamp, data FROM task "
                           "WHERE id=?", (id,))
            row = cursor.fetchone()
        finally:
            cursor.close()

        self.queue = row[0]
        self.timestamp = row[1]
        self.data = bpickle.loads(str(row[2]))

    @with_cursor
    def remove(self, cursor):
        cursor.execute("DELETE FROM task WHERE id=?", (self.id,))


def ensure_hash_id_schema(db):
    cursor = db.cursor()
    try:
        cursor.execute("CREATE TABLE hash"
                       " (id INTEGER PRIMARY KEY, hash BLOB UNIQUE)")
    except (sqlite3.OperationalError, sqlite3.DatabaseError):
        cursor.close()
        db.rollback()
    else:
        cursor.close()
        db.commit()


def ensure_package_schema(db):
    # FIXME This needs a "patch" table with a "version" column which will
    #       help with upgrades.  It should also be used to decide when to
    #       create the schema from the ground up, rather than that using
    #       try block.
    cursor = db.cursor()
    try:
        cursor.execute("CREATE TABLE available"
                       " (id INTEGER PRIMARY KEY)")
        cursor.execute("CREATE TABLE available_upgrade"
                       " (id INTEGER PRIMARY KEY)")
        cursor.execute("CREATE TABLE installed"
                       " (id INTEGER PRIMARY KEY)")
        cursor.execute("CREATE TABLE hash_id_request"
                       " (id INTEGER PRIMARY KEY, timestamp TIMESTAMP,"
                       " message_id INTEGER, hashes BLOB)")
        cursor.execute("CREATE TABLE task"
                       " (id INTEGER PRIMARY KEY, queue TEXT,"
                       " timestamp TIMESTAMP, data BLOB)")
    except sqlite3.OperationalError:
        cursor.close()
        db.rollback()
    else:
        cursor.close()
        db.commit()<|MERGE_RESOLUTION|>--- conflicted
+++ resolved
@@ -44,47 +44,9 @@
 class HashIdStore(object):
 
     def __init__(self, filename):
-<<<<<<< HEAD
         self._filename = filename
         self._db = sqlite3.connect(self._filename)
         ensure_hash_id_schema(self._db)
-=======
-        self._db = sqlite3.connect(filename)
-        ensure_schema(self._db)
-
-        self._hash_id_dbs = []
-
-    def add_hash_id_db(self, filename):
-        """
-        Attach a lookaside hash-id database to the store.
-
-        This method can be called more than once to attach several
-        hash=>id databases, which will be queried *before* the main
-        database, in the same the order they were added.
-
-        If C{filename} is not a SQLite database or does not have a
-        table called "hash" with a compatible schema, L{InvalidHashIdDb}
-        is raised.
-
-        @param filename: a secondary SQLite databases to look for pre-canned
-                         hash=>id mappings.
-        """
-        # Sanity checks
-        db = sqlite3.connect(filename)
-        cursor = db.cursor()
-        try:
-            cursor.execute("SELECT id FROM hash WHERE hash=?", ("",))
-        except sqlite3.DatabaseError, e:
-            raise InvalidHashIdDb("%s (%s)" % (filename, str(e)))
-        finally:
-            cursor.close()
-
-        # Checks passed
-        self._hash_id_dbs.append(db)
-
-    def has_hash_id_db(self):
-        return len(self._hash_id_dbs) > 0
->>>>>>> 995b0e86
 
     @with_cursor
     def set_hash_ids(self, cursor, hash_ids):
@@ -128,7 +90,7 @@
         """
         try:
             cursor.execute("SELECT id FROM hash WHERE hash=?", ("",))
-        except sqlite3.DatabaseError:
+        except sqlite3.DatabaseError, e:
             raise InvalidHashIdDb(self._filename)
 
 
@@ -141,16 +103,18 @@
 
     def add_hash_id_db(self, filename):
         """
+        Attach a lookaside hash-id database to the store.
+
+        This method can be called more than once to attach several
+        hash=>id databases, which will be queried *before* the main
+        database, in the same the order they were added.
+
+        If C{filename} is not a SQLite database or does not have a
+        table called "hash" with a compatible schema, L{InvalidHashIdDb}
+        is raised.
+
         @param filename: a secondary SQLite databases to look for pre-canned
-            hash=>id mappings.
-
-            This method can be called more than once to attach several
-            hash=>id databases, which will be queried *before* the main
-            database, in the same the order they were added.
-
-            If C{filename} is not a SQLite database or does not have a
-            table called "hash" with a compatible schema, L{InvalidHashIdDb}
-            is raised.
+                         hash=>id mappings.
         """
         hash_id_store = HashIdStore(filename)
 
