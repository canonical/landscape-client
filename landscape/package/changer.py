import logging
import base64
import time
import sys
import os
import pwd
import grp

from twisted.internet.defer import maybeDeferred

from landscape.lib.fs import create_file
from landscape.package.reporter import find_reporter_command
from landscape.package.taskhandler import (
    PackageTaskHandler, PackageTaskHandlerConfiguration, PackageTaskError,
    run_task_handler)
from landscape.manager.manager import SUCCEEDED


SUCCESS_RESULT = 1
ERROR_RESULT = 100
DEPENDENCY_ERROR_RESULT = 101
POLICY_STRICT = 0
POLICY_ALLOW_INSTALLS = 1

# The amount of time to wait while we have unknown package data before
# reporting an error to the server in response to an operation.
# The two common cases of this are:
# 1.  The server requested an operation that we've decided requires some
# dependencies, but we don't know the package ID of those dependencies.  It
# should only take a bit more than 10 minutes for that to be resolved by the
# package reporter.
# 2.  We lost some package data, for example by a deb archive becoming
# inaccessible for a while.  The earliest we can reasonably assume that to be
# resolved is in 60 minutes, when the smart cronjob runs again.

# So we'll give the problem one chance to resolve itself, by only waiting for
# one run of smart update.
UNKNOWN_PACKAGE_DATA_TIMEOUT = 70 * 60


class UnknownPackageData(Exception):
    """Raised when an ID or a hash isn't known."""


class PackageChangerConfiguration(PackageTaskHandlerConfiguration):
    """Specialized configuration for the Landscape package-changer."""

    @property
    def binaries_path(self):
        """The path to the directory we store server-generated packages in."""
        return os.path.join(self.package_directory, "binaries")


class ChangePackagesResult(object):
    """Value object to hold the results of change packages operation.

    @ivar code: The result code of the requested changes.
    @ivar text: The output from Smart.
    @ivar installs: Possible additional packages that need to be installed
        in order to fulfill the request.
    @ivar removals: Possible additional packages that need to be removed
        in order to fulfill the request.
    """

    def __init__(self):
        self.code = None
        self.text = None
        self.installs = []
        self.removals = []


class PackageChanger(PackageTaskHandler):
    """Install, remove and upgrade packages."""

    config_factory = PackageChangerConfiguration

    queue_name = "changer"

    def run(self):
        """
        Handle our tasks and spawn the reporter if package data has changed.
        """
        result = self.use_hash_id_db()
        result.addCallback(lambda x: self.handle_tasks())
        result.addCallback(lambda x: self.run_package_reporter())
        return result

    def run_package_reporter(self):
        """
        Run the L{PackageReporter} if there were successfully completed tasks.
        """
        if self.handled_tasks_count == 0:
            # Nothing was done
            return

        # In order to let the reporter run smart-update cleanly,
        # we have to deinitialize Smart, so that the write lock
        # gets released
        self._facade.deinit()
        if os.getuid() == 0:
            os.setgid(grp.getgrnam("landscape").gr_gid)
            os.setuid(pwd.getpwnam("landscape").pw_uid)
        command = find_reporter_command()
        if self._config.config is not None:
            command += " -c %s" % self._config.config
        os.system(command)

    def handle_task(self, task):
        """
        @param task: A L{PackageTask} carrying a message of
            type C{"change-packages"}.
        """
        message = task.data
        if message["type"] == "change-packages":
            result = maybeDeferred(self.handle_change_packages, message)
            return result.addErrback(self.unknown_package_data_error, task)
        if message["type"] == "change-package-locks":
            return self.handle_change_package_locks(message)

    def unknown_package_data_error(self, failure, task):
        """Handle L{UnknownPackageData} data errors.

        If the task is older than L{UNKNOWN_PACKAGE_DATA_TIMEOUT} seconds,
        a message is sent to the server to notify the failure of the associated
        activity and the task will be removed from the queue.

        Otherwise a L{PackageTaskError} is raised and the task will be picked
        up again at the next run.
        """
        failure.trap(UnknownPackageData)
        logging.warning("Package data not yet synchronized with server (%r)" %
                        failure.value.args[0])
        if task.timestamp < time.time() - UNKNOWN_PACKAGE_DATA_TIMEOUT:
            message = {"type": "change-packages-result",
                       "operation-id": task.data["operation-id"],
                       "result-code": ERROR_RESULT,
                       "result-text": "Package data has changed. "
                                      "Please retry the operation."}
            return self._broker.send_message(message)
        else:
            raise PackageTaskError()

    def init_channels(self, binaries=()):
        """Initialize the Smart channels as needed.

        @param binaries: A possibly empty list of 3-tuples of the form
            (hash, id, deb), holding the hash, the id and the content of
            additional Debian packages that should be loaded in the channels.
        """
        binaries_path = self._config.binaries_path

        for existing_deb_path in os.listdir(binaries_path):
            # Clean up the binaries we wrote in former runs
            os.remove(os.path.join(binaries_path, existing_deb_path))

        if binaries:
            hash_ids = {}
            for hash, id, deb in binaries:
                create_file(os.path.join(binaries_path, "%d.deb" % id),
                            base64.decodestring(deb))
                hash_ids[hash] = id
            self._store.set_hash_ids(hash_ids)
            self._facade.add_channel_deb_dir(binaries_path)

        self._facade.ensure_channels_reloaded()

    def mark_packages(self, upgrade=False, install=(), remove=(), reset=True):
        """Mark packages for upgrade, installation or removal.

        @param upgrade: If C{True} mark all installed packages for upgrade.
        @param install: A list of package ids to be marked for installation.
        @param remove: A list of package ids to be marked for removal.
        @param reset: iF C{True} all existing marks will be reset.
        """
        if reset:
            self._facade.reset_marks()

        if upgrade:
            for package in self._facade.get_packages():
                if package.installed:
                    self._facade.mark_upgrade(package)

        for ids, mark_func in [(install, self._facade.mark_install),
                                 (remove, self._facade.mark_remove)]:
            for id in ids:
                hash = self._store.get_id_hash(id)
                if hash is None:
                    raise UnknownPackageData(id)
                package = self._facade.get_package_by_hash(hash)
                if package is None:
                    raise UnknownPackageData(hash)
                mark_func(package)

<<<<<<< HEAD
    def perform_changes(self, policy=POLICY_STRICT):
        """Perform the requested changes.

        @param policy: A value indicating what to do in case additional changes
            beside the ones explicitly requested are needed in order to fulfill
            the request.
        @return: A 4-tuple of the form C{(code, text, installs, removals)},
            holding respectively the result code of the request, the output
            from Smart, and the possible additional packages that need to be
            installed or removed in order to fulfill the request.
=======
    def change_packages(self):
        """Perform the requested changes.

        @return: A L{ChangePackagesResult} holding the details about the
            outcome of the requested changes.
>>>>>>> 5f664fb2
        """
        # Delay importing these so that we don't import Smart unless
        # we really need to.
        from landscape.package.facade import (
            DependencyError, TransactionError, SmartError)

        result = ChangePackagesResult()
        try:
            result.text = self._facade.perform_changes()
        except (TransactionError, SmartError), exception:
            result.code = ERROR_RESULT
            result.text = exception.args[0]
        except DependencyError, exception:
            result.code = DEPENDENCY_ERROR_RESULT
            for package in exception.packages:
                hash = self._facade.get_package_hash(package)
                id = self._store.get_hash_id(hash)
                if id is None:
                    # Will have to wait until the server lets us know about
                    # this id.
                    raise UnknownPackageData(hash)
                if package.installed:
                    # Package currently installed. Must remove it.
                    result.removals.append(id)
                else:
                    # Package currently available. Must install it.
                    result.installs.append(id)
        else:
            result.code = SUCCESS_RESULT

<<<<<<< HEAD
        if installs and not removals and policy == POLICY_ALLOW_INSTALLS:
            # We have just packages to install and the policy allows to go on
            self.mark_packages(install=installs, reset=False)
            return self.perform_changes()

        return code, text, installs, removals
=======
        return result
>>>>>>> 5f664fb2

    def handle_change_packages(self, message):
        """Handle a C{change-packages} message."""

        self.init_channels(message.get("binaries", ()))
        self.mark_packages(message.get("upgrade-all", False),
                           message.get("install", ()),
                           message.get("remove", ()))

<<<<<<< HEAD
        code, text, installs, removals = self.perform_changes(
            message.get("policy", POLICY_STRICT))
=======
        result = self.change_packages()
>>>>>>> 5f664fb2

        response = {"type": "change-packages-result",
                   "operation-id": message.get("operation-id")}

        response["result-code"] = result.code
        if result.text:
            response["result-text"] = result.text
        if result.installs:
            response["must-install"] = sorted(result.installs)
        if result.removals:
            response["must-remove"] = sorted(result.removals)


        logging.info("Queuing response with change package results to "
                     "exchange urgently.")
        return self._broker.send_message(response, True)

    def handle_change_package_locks(self, message):
        """Handle a C{change-package-locks} message.

        Create and delete package locks as requested by the given C{message}.
        """

        for lock in message.get("create", ()):
            self._facade.set_package_lock(*lock)
        for lock in message.get("delete", ()):
            self._facade.remove_package_lock(*lock)
        self._facade.save_config()

        response = {"type": "operation-result",
                    "operation-id": message.get("operation-id"),
                    "status": SUCCEEDED,
                    "result-text": "Package locks successfully changed.",
                    "result-code": 0}

        logging.info("Queuing message with change package locks results to "
                     "exchange urgently.")
        return self._broker.send_message(response, True)

    @staticmethod
    def find_command():
        return find_changer_command()


def find_changer_command():
    dirname = os.path.dirname(os.path.abspath(sys.argv[0]))
    return os.path.join(dirname, "landscape-package-changer")


def main(args):
    if os.getpgrp() != os.getpid():
        os.setsid()
    return run_task_handler(PackageChanger, args)<|MERGE_RESOLUTION|>--- conflicted
+++ resolved
@@ -191,24 +191,14 @@
                     raise UnknownPackageData(hash)
                 mark_func(package)
 
-<<<<<<< HEAD
-    def perform_changes(self, policy=POLICY_STRICT):
+    def change_packages(self, policy):
         """Perform the requested changes.
 
         @param policy: A value indicating what to do in case additional changes
             beside the ones explicitly requested are needed in order to fulfill
-            the request.
-        @return: A 4-tuple of the form C{(code, text, installs, removals)},
-            holding respectively the result code of the request, the output
-            from Smart, and the possible additional packages that need to be
-            installed or removed in order to fulfill the request.
-=======
-    def change_packages(self):
-        """Perform the requested changes.
-
+            the request (see L{complement_changes}).
         @return: A L{ChangePackagesResult} holding the details about the
             outcome of the requested changes.
->>>>>>> 5f664fb2
         """
         # Delay importing these so that we don't import Smart unless
         # we really need to.
@@ -216,39 +206,52 @@
             DependencyError, TransactionError, SmartError)
 
         result = ChangePackagesResult()
-        try:
-            result.text = self._facade.perform_changes()
-        except (TransactionError, SmartError), exception:
-            result.code = ERROR_RESULT
-            result.text = exception.args[0]
-        except DependencyError, exception:
-            result.code = DEPENDENCY_ERROR_RESULT
-            for package in exception.packages:
-                hash = self._facade.get_package_hash(package)
-                id = self._store.get_hash_id(hash)
-                if id is None:
-                    # Will have to wait until the server lets us know about
-                    # this id.
-                    raise UnknownPackageData(hash)
-                if package.installed:
-                    # Package currently installed. Must remove it.
-                    result.removals.append(id)
-                else:
-                    # Package currently available. Must install it.
-                    result.installs.append(id)
-        else:
-            result.code = SUCCESS_RESULT
-
-<<<<<<< HEAD
-        if installs and not removals and policy == POLICY_ALLOW_INSTALLS:
-            # We have just packages to install and the policy allows to go on
-            self.mark_packages(install=installs, reset=False)
-            return self.perform_changes()
-
-        return code, text, installs, removals
-=======
+        count = 0
+        while result.code is None:
+            count += 1
+            try:
+                result.text = self._facade.perform_changes()
+            except (TransactionError, SmartError), exception:
+                result.code = ERROR_RESULT
+                result.text = exception.args[0]
+            except DependencyError, exception:
+                for package in exception.packages:
+                    hash = self._facade.get_package_hash(package)
+                    id = self._store.get_hash_id(hash)
+                    if id is None:
+                        # Will have to wait until the server lets us know about
+                        # this id.
+                        raise UnknownPackageData(hash)
+                    if package.installed:
+                        # Package currently installed. Must remove it.
+                        result.removals.append(id)
+                    else:
+                        # Package currently available. Must install it.
+                        result.installs.append(id)
+                if count > 1 or not self.complement_changes(result, policy):
+                    result.code = DEPENDENCY_ERROR_RESULT
+            else:
+                result.code = SUCCESS_RESULT
+
         return result
->>>>>>> 5f664fb2
+
+    def complement_changes(self, result, policy):
+        """Possibly mark additional packages to cope with a dependency error.
+
+        @param result: A L{PackagesResultObject} holding the details about the
+            missing dependencies.
+        @param policy: It can be one of the following values:
+            - L{POLICY_STRICT}, no additional packages will be marked.
+            - L{POLICY_ALLOW_INSTALLS}, if only additional installs are missing
+                they will be marked for installation.
+        @return: A boolean indicating whether additional packages have been
+            marked for installation or removal.
+        """
+        if policy == POLICY_ALLOW_INSTALLS:
+            if result.installs and not result.removals:
+                self.mark_packages(install=result.installs, reset=False)
+                return True
+        return False
 
     def handle_change_packages(self, message):
         """Handle a C{change-packages} message."""
@@ -258,12 +261,7 @@
                            message.get("install", ()),
                            message.get("remove", ()))
 
-<<<<<<< HEAD
-        code, text, installs, removals = self.perform_changes(
-            message.get("policy", POLICY_STRICT))
-=======
-        result = self.change_packages()
->>>>>>> 5f664fb2
+        result = self.change_packages(message.get("policy", POLICY_STRICT))
 
         response = {"type": "change-packages-result",
                    "operation-id": message.get("operation-id")}
