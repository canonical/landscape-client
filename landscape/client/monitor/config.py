from landscape.client.deployment import Configuration


<<<<<<< HEAD
ALL_PLUGINS = ["ActiveProcessInfo", "ComputerInfo",
               "LoadAverage", "MemoryInfo", "MountInfo", "ProcessorInfo",
               "Temperature", "PackageMonitor", "UserMonitor",
               "RebootRequired", "AptPreferences", "NetworkActivity",
               "NetworkDevice", "UpdateManager", "CPUUsage", "SwiftUsage",
               "CephUsage", "ComputerTags", "UbuntuProInfo", "ListeningPorts",
               "RKHunterInfo"]
=======
ALL_PLUGINS = [
    "ActiveProcessInfo",
    "ComputerInfo",
    "LoadAverage",
    "MemoryInfo",
    "MountInfo",
    "ProcessorInfo",
    "Temperature",
    "PackageMonitor",
    "UserMonitor",
    "RebootRequired",
    "AptPreferences",
    "NetworkActivity",
    "NetworkDevice",
    "UpdateManager",
    "CPUUsage",
    "SwiftUsage",
    "CephUsage",
    "ComputerTags",
    "UbuntuProInfo",
]
>>>>>>> 5f37e9fa


class MonitorConfiguration(Configuration):
    """Specialized configuration for the Landscape Monitor."""

    def make_parser(self):
        """
        Specialize L{Configuration.make_parser}, adding many
        monitor-specific options.
        """
        parser = super().make_parser()

        parser.add_option(
            "--monitor-plugins",
            metavar="PLUGIN_LIST",
            help="Comma-delimited list of monitor plugins to "
            "use. ALL means use all plugins.",
            default="ALL",
        )
        return parser

    @property
    def plugin_factories(self):
        if self.monitor_plugins == "ALL":
            return ALL_PLUGINS
        return [x.strip() for x in self.monitor_plugins.split(",")]<|MERGE_RESOLUTION|>--- conflicted
+++ resolved
@@ -1,15 +1,6 @@
 from landscape.client.deployment import Configuration
 
 
-<<<<<<< HEAD
-ALL_PLUGINS = ["ActiveProcessInfo", "ComputerInfo",
-               "LoadAverage", "MemoryInfo", "MountInfo", "ProcessorInfo",
-               "Temperature", "PackageMonitor", "UserMonitor",
-               "RebootRequired", "AptPreferences", "NetworkActivity",
-               "NetworkDevice", "UpdateManager", "CPUUsage", "SwiftUsage",
-               "CephUsage", "ComputerTags", "UbuntuProInfo", "ListeningPorts",
-               "RKHunterInfo"]
-=======
 ALL_PLUGINS = [
     "ActiveProcessInfo",
     "ComputerInfo",
@@ -30,8 +21,9 @@
     "CephUsage",
     "ComputerTags",
     "UbuntuProInfo",
+    "ListeningPorts",
+    "RKHunterInfo",
 ]
->>>>>>> 5f37e9fa
 
 
 class MonitorConfiguration(Configuration):
