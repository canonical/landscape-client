--- conflicted
+++ resolved
@@ -9,14 +9,11 @@
 from landscape.client.broker.registration import Identity
 from landscape.client.broker.registration import RegistrationHandler
 from landscape.client.broker.server import BrokerServer
-<<<<<<< HEAD
 from landscape.client.watchdog import bootstrap_list
-=======
 from landscape.client.broker.store import get_default_message_store
 from landscape.client.broker.transport import HTTPTransport
 from landscape.client.service import LandscapeService
 from landscape.client.service import run_landscape_service
->>>>>>> 5f37e9fa
 
 
 class BrokerService(LandscapeService):
@@ -51,17 +48,6 @@
     def __init__(self, config):
         self._config = config
         self.persist_filename = os.path.join(
-<<<<<<< HEAD
-            config.data_path, "%s.bpickle" % (self.service_name,)
-        )
-        super(BrokerService, self).__init__(config)
-
-        self.transport = self.transport_factory(
-            self.reactor, config.url, config.ssl_public_key
-        )
-        self.message_store = get_default_message_store(
-            self.persist, config.message_store_path
-=======
             config.data_path,
             f"{self.service_name}.bpickle",
         )
@@ -75,7 +61,6 @@
         self.message_store = get_default_message_store(
             self.persist,
             config.message_store_path,
->>>>>>> 5f37e9fa
         )
         self.identity = Identity(self.config, self.persist)
         exchange_store = ExchangeStore(self.config.exchange_store_path)
@@ -88,14 +73,10 @@
             config,
         )
         self.pinger = self.pinger_factory(
-<<<<<<< HEAD
-            self.reactor, self.identity, self.exchanger, config
-=======
             self.reactor,
             self.identity,
             self.exchanger,
             config,
->>>>>>> 5f37e9fa
         )
         self.registration = RegistrationHandler(
             config,
@@ -114,33 +95,22 @@
             self.pinger,
         )
         self.publisher = ComponentPublisher(
-<<<<<<< HEAD
-            self.broker, self.reactor, self.config
-        )
-
-    def startService(self):
-=======
             self.broker,
             self.reactor,
             self.config,
         )
 
     def startService(self):  # noqa: N802
->>>>>>> 5f37e9fa
         """Start the broker.
 
         Create a L{BrokerServer} listening on C{broker_socket_path} for clients
         connecting with the L{BrokerServerConnector}, and start the
         L{MessageExchange} and L{Pinger} services.
         """
-<<<<<<< HEAD
-        super(BrokerService, self).startService()
+        super().startService()
         bootstrap_list.bootstrap(
             data_path=self._config.data_path, log_dir=self._config.log_dir
         )
-=======
-        super().startService()
->>>>>>> 5f37e9fa
         self.publisher.start()
         self.exchanger.start()
         self.pinger.start()
