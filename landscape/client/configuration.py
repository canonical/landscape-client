"""Interactive configuration support for Landscape.

This module, and specifically L{LandscapeSetupScript}, implements the support
for the C{landscape-config} script.
"""
import getpass
import io
import os
import pwd
import shlex
import sys
import textwrap
from functools import partial
from urllib.parse import urlparse


from landscape.client.broker.amp import RemoteBrokerConnector
from landscape.client.broker.config import BrokerConfiguration
from landscape.client.broker.registration import Identity
from landscape.client.broker.registration import RegistrationError
from landscape.client.broker.service import BrokerService
from landscape.client.reactor import LandscapeReactor
from landscape.client.serviceconfig import ServiceConfig
from landscape.client.serviceconfig import ServiceConfigException
from landscape.lib import base64
from landscape.lib.amp import MethodCallError
from landscape.lib.bootstrap import BootstrapDirectory
from landscape.lib.bootstrap import BootstrapList
from landscape.lib.compat import input
from landscape.lib.fetch import fetch
from landscape.lib.fetch import FetchError
from landscape.lib.fs import create_binary_file
from landscape.lib.persist import Persist
from landscape.lib.network import get_fqdn
from landscape.lib.tag import is_valid_tag
from landscape.lib.twisted_util import gather_results


EXIT_NOT_REGISTERED = 5


class ConfigurationError(Exception):
    """Raised when required configuration values are missing."""


class ImportOptionError(ConfigurationError):
    """Raised when there are issues with handling the --import option."""


def print_text(text, end="\n", error=False):
    """Display the given text to the user, using stderr
    if flagged as an error."""
    if error:
        stream = sys.stderr
    else:
        stream = sys.stdout
    stream.write(text + end)
    stream.flush()


def show_help(text):
    """Display help text."""
    lines = text.strip().splitlines()
    print_text("\n" + "".join([line.strip() + "\n" for line in lines]))


def prompt_yes_no(message, default=True):
    """Prompt for a yes/no question and return the answer as bool."""
    default_msg = "[Y/n]" if default else "[y/N]"
    while True:
        value = input(f"{message} {default_msg}: ").lower()
        if value:
            if value.startswith("n"):
                return False
            if value.startswith("y"):
                return True
            show_help("Invalid input.")
        else:
            return default


def get_invalid_users(users):
    """
    Process a string with a list of comma separated usernames, this returns
    any usernames not known to the underlying user database.
    """
    if users is not None:
        user_list = [user.strip() for user in users.split(",")]
        if "ALL" in user_list:
            if len(user_list) > 1:
                raise ConfigurationError(
                    "Extra users specified with ALL users",
                )
            user_list.remove("ALL")
        invalid_users = []
        for user in user_list:
            try:
                pwd.getpwnam(user)
            except KeyError:
                invalid_users.append(user)
        return invalid_users


class LandscapeSetupConfiguration(BrokerConfiguration):

    unsaved_options = (
        "no_start",
        "disable",
        "silent",
        "ok_no_register",
        "import_from",
    )

    encoding = "utf-8"

    def _load_external_options(self):
        """Handle the --import parameter.

        Imported options behave as if they were passed in the
        command line, with precedence being given to real command
        line options.
        """
        if self.import_from:
            parser = None

            try:
                if "://" in self.import_from:
                    # If it's from a URL, download it now.
                    if self.http_proxy:
                        os.environ["http_proxy"] = self.http_proxy
                    if self.https_proxy:
                        os.environ["https_proxy"] = self.https_proxy
                    content = self.fetch_import_url(self.import_from)
                    parser = self._get_config_object(
                        alternative_config=io.StringIO(
                            content.decode("utf-8"),
                        ),
                    )
                elif not os.path.isfile(self.import_from):
                    raise ImportOptionError(
                        f"File {self.import_from} doesn't exist.",
                    )
                else:
                    try:
                        parser = self._get_config_object(
                            alternative_config=self.import_from,
                        )
                    except Exception:
                        raise ImportOptionError(
                            "Couldn't read configuration "
                            f"from {self.import_from}.",
                        )
            except Exception as error:
                raise ImportOptionError(str(error))

            # But real command line options have precedence.
            options = None
            if parser and self.config_section in parser:
                options = parser[self.config_section]
            if not options:
                raise ImportOptionError(
                    f"Nothing to import at {self.import_from}.",
                )
            options.update(self._command_line_options)
            self._command_line_options = options

    def fetch_import_url(self, url):
        """Handle fetching of URLs passed to --url."""

        print_text(f"Fetching configuration from {url}...")
        error_message = None
        try:
            content = fetch(url)
        except FetchError as error:
            error_message = str(error)
        if error_message is not None:
            raise ImportOptionError(
                f"Couldn't download configuration from {url}: {error_message}",
            )
        return content

    def make_parser(self):
        """
        Specialize the parser, adding configure-specific options.
        """
        parser = super().make_parser()

        parser.add_option(
            "--import",
            dest="import_from",
            metavar="FILENAME_OR_URL",
            help="Filename or URL to import configuration from. "
            "Imported options behave as if they were "
            "passed in the command line, with precedence "
            "being given to real command line options.",
        )
        parser.add_option(
            "--script-users",
            metavar="USERS",
            help="A comma-separated list of users to allow "
            "scripts to run.  To allow scripts to be run "
            "by any user, enter: ALL",
        )
        parser.add_option(
            "--include-manager-plugins",
            metavar="PLUGINS",
            default="",
            help="A comma-separated list of manager plugins to " "load.",
        )
        parser.add_option(
            "-n",
            "--no-start",
            action="store_true",
            help="Don't start the client automatically.",
        )
        parser.add_option(
            "--ok-no-register",
            action="store_true",
            help="Return exit code 0 instead of 2 if the client "
            "can't be registered.",
        )
        parser.add_option(
            "--silent",
            action="store_true",
            default=False,
            help="Run without manual interaction.",
        )
        parser.add_option(
            "--disable",
            action="store_true",
            default=False,
            help="Stop running clients and disable start at " "boot.",
        )
        parser.add_option(
            "--init",
            action="store_true",
            default=False,
            help="Set up the client directories structure " "and exit.",
        )
        parser.add_option(
            "--is-registered",
            action="store_true",
            help="Exit with code 0 (success) if client is "
            "registered else returns {}. Displays "
            "registration info.".format(EXIT_NOT_REGISTERED),
        )
        return parser


class LandscapeSetupScript:
    """
    An interactive procedure which manages the prompting and temporary storage
    of configuration parameters.

    Various attributes on this object will be set on C{config} after L{run} is
    called.

    @ivar config: The L{BrokerConfiguration} object to read and set values from
        and to.
    """

    def __init__(self, config):
        self.config = config
        self.landscape_domain = None

    def get_domain(self):
        domain = self.landscape_domain
        if domain:
            return domain
        url = self.config.url
        if url:
            return urlparse(url).netloc
        return "landscape.canonical.com"

    def prompt_get_input(self, msg, required):
        """Prompt the user on the terminal for a value

        @param msg: Message to prompt user with
        @param required: True if value must be entered
        """
        while True:
            value = input(msg).strip()
            if value:
                return value
            elif not required:
                break
            show_help("This option is required to configure Landscape.")

    def prompt(self, option, msg, required=False, default=None):
        """Prompt the user on the terminal for a value.

        @param option: The attribute of C{self.config} that contains the
            default and which the value will be assigned to.
        @param msg: The message to prompt the user with (via C{input}).
        @param required: If True, the user will be required to enter a value
            before continuing.
        @param default: Default only if set and no current value present
        """
        cur_value = getattr(self.config, option, None)
        if cur_value:
            default = cur_value
        if default:
            msg += f" [{default}]: "
        else:
            msg += ": "
        required = required and not (bool(default))
        result = self.prompt_get_input(msg, required)
        if result:
            setattr(self.config, option, result)
        elif default:
            setattr(self.config, option, default)

    def password_prompt(self, option, msg, required=False):
        """Prompt the user on the terminal for a password and mask the value.

        This also prompts the user twice and errors if both values don't match.

        @param option: The attribute of C{self.config} that contains the
            default and which the value will be assigned to.
        @param msg: The message to prompt the user with (via C{input}).
        @param required: If True, the user will be required to enter a value
            before continuing.
        """
        default = getattr(self.config, option, None)
        msg += ": "
        while True:
            value = getpass.getpass(msg)
            if value:
                value2 = getpass.getpass("Please confirm: ")
            if value:
                if value != value2:
                    show_help("Keys must match.")
                else:
                    setattr(self.config, option, value)
                    break
            elif default or not required:
                break
            else:
                show_help("This option is required to configure Landscape.")

    def query_computer_title(self):
        if "computer_title" in self.config.get_command_line_options():
            return

        show_help(
            """
            The computer title you provide will be used to represent this
            computer in the Landscape dashboard.
            """,
        )
        self.prompt("computer_title", "This computer's title",
                    False, default=get_fqdn())

    def query_account_name(self):
        if "account_name" in self.config.get_command_line_options():
            return

        if not self.landscape_domain:
            show_help(
                """
                You must now specify the name of the Landscape account you
                want to register this computer with. Your account name is shown
                under 'Account name' at https://landscape.canonical.com .
                """,)
            self.prompt("account_name", "Account name", True)
        else:
            self.config.account_name = "standalone"

    def query_registration_key(self):
        command_line_options = self.config.get_command_line_options()
        if "registration_key" in command_line_options:
            return

        show_help(
            f"""
            A Registration Key prevents unauthorized registration attempts.

            Provide the Registration Key found at:
            https://{self.get_domain()}/account/{self.config.account_name}
            """,  # noqa: E501
        )

        self.password_prompt("registration_key", "(Optional) Registration Key")

    def query_proxies(self):
        options = self.config.get_command_line_options()
        if "http_proxy" in options and "https_proxy" in options:
            return

        show_help(
            """
            If your network requires you to use a proxy, provide the address of
            these proxies now.
            """,
        )

        if "http_proxy" not in options:
            self.prompt("http_proxy", "HTTP proxy URL")
        if "https_proxy" not in options:
            self.prompt("https_proxy", "HTTPS proxy URL")

    def query_script_plugin(self):
        options = self.config.get_command_line_options()
        if "include_manager_plugins" in options and "script_users" in options:
            invalid_users = get_invalid_users(options["script_users"])
            if invalid_users:
                raise ConfigurationError(
                    "Unknown system users: {}".format(
                        ", ".join(invalid_users),
                    ),
                )
            return

    def query_access_group(self):
        """Query access group from the user."""
        options = self.config.get_command_line_options()
        if "access_group" in options:
            return  # an access group is already provided, don't ask for one

        show_help(
            "You may provide an access group for this computer "
            "e.g. webservers.",
        )
        self.prompt("access_group", "Access group", False)

    def _get_invalid_tags(self, tagnames):
        """
        Splits a string on , and checks the validity of each tag, returns any
        invalid tags.
        """
        invalid_tags = []
        if tagnames:
            tags = [tag.strip() for tag in tagnames.split(",")]
            invalid_tags = [tag for tag in tags if not is_valid_tag(tag)]
        return invalid_tags

    def query_tags(self):
        """Query tags from the user."""
        options = self.config.get_command_line_options()
        if "tags" in options:
            invalid_tags = self._get_invalid_tags(options["tags"])
            if invalid_tags:
                raise ConfigurationError(
                    "Invalid tags: {}".format(", ".join(invalid_tags)),
                )
            return

    def query_landscape_edition(self):
        show_help(
            """Manage this machine with Landscape (https://ubuntu.com/landscape):
            """
        )
        options = self.config.get_command_line_options()
        if "ping_url" in options and "url" in options:
            return
        if prompt_yes_no(
            "Will you be using your own Self-Hosted Landscape installation?",
            default=False,
        ):
            show_help(
                "Provide the fully qualified domain name "
                "of your Landscape Server e.g. "
                "landscape.yourdomain.com"
            )
            self.landscape_domain = self.prompt_get_input(
                "Landscape Domain: ",
                True,
            )
            self.config.ping_url = (
                f"http://{self.landscape_domain}/ping"
            )
            self.config.url = (
                f"https://{self.landscape_domain}/message-system"
            )
        else:
            self.landscape_domain = ""
            self.config.ping_url = self.config._command_line_defaults[
                "ping_url"
            ]
            self.config.url = self.config._command_line_defaults["url"]
            if self.config.account_name == "standalone":
                self.config.account_name = ""

    def show_summary(self):

        tx = f"""A summary of the provided information:
            Computer's Title: {self.config.computer_title}
            Account Name: {self.config.account_name}
            Landscape FQDN: {self.get_domain()}
            Registration Key: {True if self.config.registration_key else False}
            """
        show_help(tx)
        if self.config.http_proxy or self.config.https_proxy:
            show_help(
                f"""HTTPS Proxy: {self.config.https_proxy}
                    HTTP  Proxy: {self.config.http_proxy}"""
            )

        params = (
            "account_name",
            "url",
            "ping_url",
            "registration_key",
            "https_proxy",
            "http_proxy",
        )
        cmd = ["sudo", "landscape-config"]
        for param in params:
            value = self.config.get(param)
            if value:
                if param in self.config._command_line_defaults:
                    if value == self.config._command_line_defaults[param]:
                        continue
                cmd.append("--" + param.replace("_", "-"))
                if param == "registration_key":
                    cmd.append("HIDDEN")
                else:
                    cmd.append(shlex.quote(value))
        show_help(
            "The landscape-config parameters to repeat this registration"
            " on another machine are:"
        )
        show_help(" ".join(cmd))

    def run(self):
        """Kick off the interactive process which prompts the user for data.

        Data will be saved to C{self.config}.
        """
        self.query_landscape_edition()
        self.query_computer_title()
        self.query_account_name()
        self.query_registration_key()
        self.query_proxies()
        self.query_script_plugin()
        self.query_tags()
        self.show_summary()


def stop_client_and_disable_init_script():
    """
    Stop landscape-client and change configuration to prevent starting
    landscape-client on boot.
    """
    ServiceConfig.stop_landscape()
    ServiceConfig.set_start_on_boot(False)


def setup_http_proxy(config):
    """
    If a http_proxy and a https_proxy value are not set then copy the values,
    if any, from the environment variables L{http_proxy} and L{https_proxy}.
    """
    if config.http_proxy is None and os.environ.get("http_proxy"):
        config.http_proxy = os.environ["http_proxy"]
    if config.https_proxy is None and os.environ.get("https_proxy"):
        config.https_proxy = os.environ["https_proxy"]


def check_account_name_and_password(config):
    """
    Ensure that silent configurations which plan to start landscape-client are
    have both an account_name and computer title.
    """
    if config.silent and not config.no_start:
        if not (config.get("account_name") and config.get("computer_title")):
            raise ConfigurationError(
                "An account name and computer title are " "required.",
            )


def check_script_users(config):
    """
    If the configuration allows for script execution ensure that the configured
    users are valid for that purpose.
    """
    if config.get("script_users"):
        invalid_users = get_invalid_users(config.get("script_users"))
        if invalid_users:
            raise ConfigurationError(
                "Unknown system users: {}".format(", ".join(invalid_users)),
            )
        if not config.include_manager_plugins:
            config.include_manager_plugins = "ScriptExecution"


def decode_base64_ssl_public_certificate(config):
    """
    Decode base64 encoded SSL certificate and push that back into place in the
    config object.
    """
    # WARNING: ssl_public_certificate is misnamed, it's not the key of the
    # certificate, but the actual certificate itself.
    if config.ssl_public_key and config.ssl_public_key.startswith("base64:"):
        decoded_cert = base64.decodebytes(
            config.ssl_public_key[7:].encode("ascii"),
        )
        config.ssl_public_key = store_public_key_data(config, decoded_cert)


def setup(config):
    """
    Perform steps to ensure that landscape-client is correctly configured
    before we attempt to register it with a landscape server.

    If we are not configured to be silent then interrogate the user to provide
    necessary details for registration.
    """
    bootstrap_tree(config)

    if not config.no_start:
        if config.silent:
<<<<<<< HEAD
            ServiceConfig.set_start_on_boot(True)
        elif not ServiceConfig.is_configured_to_run():
            answer = prompt_yes_no(
                "\nThe Landscape client must be started "
                "on boot to operate correctly.\n\n"
                "Start Landscape client on boot?",
            )
            if answer:
                ServiceConfig.set_start_on_boot(True)
            else:
                sys.exit("Aborting Landscape configuration")
=======
            setup_init_script_and_start_client()
        elif not sysvconfig.is_configured_to_run():
            setup_init_script_and_start_client()
>>>>>>> f701bed2

    setup_http_proxy(config)
    check_account_name_and_password(config)
    if config.silent:
        check_script_users(config)
    else:
        script = LandscapeSetupScript(config)
        script.run()
    decode_base64_ssl_public_certificate(config)
    config.write()
    # Restart the client to ensure that it's using the new configuration.
    if not config.no_start:
        try:
            ServiceConfig.restart_landscape()
        except ServiceConfigException as exc:
            print_text(str(exc), error=True)
            print_text(
                "This machine will be registered with the provided "
                "details when the client runs.",
                error=True,
            )
            exit_code = 2
            if config.ok_no_register:
                exit_code = 0
            sys.exit(exit_code)


def bootstrap_tree(config):
    """Create the client directories tree."""
    bootstrap_list = [
        BootstrapDirectory("$data_path", "landscape", "root", 0o755),
        BootstrapDirectory(
            "$annotations_path",
            "landscape",
            "landscape",
            0o755,
        ),
    ]
    BootstrapList(bootstrap_list).bootstrap(
        data_path=config.data_path,
        annotations_path=config.annotations_path,
    )


def store_public_key_data(config, certificate_data):
    """
    Write out the data from the SSL certificate provided to us, either from a
    bootstrap.conf file, or from EC2-style user-data.

    @param config:  The L{BrokerConfiguration} object in use.
    @param certificate_data: a string of data that represents the contents of
    the file to be written.
    @return the L{BrokerConfiguration} object that was passed in, updated to
    reflect the path of the ssl_public_key file.
    """
    key_filename = os.path.join(
        config.data_path,
        os.path.basename(config.get_config_filename() + ".ssl_public_key"),
    )
    print_text(f"Writing SSL CA certificate to {key_filename}...")
    create_binary_file(key_filename, certificate_data)
    return key_filename


def failure(add_result, reason=None):
    """Handle a failed communication by recording the kind of failure."""
    if reason:
        add_result(reason)


def exchange_failure(add_result, ssl_error=False):
    """Handle a failed call by recording if the failure was SSL-related."""
    if ssl_error:
        add_result("ssl-error")
    else:
        add_result("non-ssl-error")


def handle_registration_errors(add_result, failure, connector):
    """Handle registration errors.

    The connection to the broker succeeded but the registration itself
    failed, because of invalid credentials or excessive pending computers.
    We need to trap the exceptions so they don't stacktrace (we know what is
    going on), and try to cleanly disconnect from the broker.

    Note: "results" contains a failure indication already (or will shortly)
    since the registration-failed signal will fire."""
    error = failure.trap(RegistrationError, MethodCallError)
    if error is RegistrationError:
        add_result(str(failure.value))
    connector.disconnect()


def success(add_result):
    """Handle a successful communication by recording the fact."""
    add_result("success")


def done(ignored_result, connector, reactor):
    """Clean up after communicating with the server."""
    connector.disconnect()
    reactor.stop()


def got_connection(add_result, connector, reactor, remote):
    """Handle becomming connected to a broker."""
    handlers = {
        "registration-done": partial(success, add_result),
        "registration-failed": partial(failure, add_result),
        "exchange-failed": partial(exchange_failure, add_result),
    }
    deferreds = [
        remote.call_on_event(handlers),
        remote.register().addErrback(
            partial(handle_registration_errors, add_result),
            connector,
        ),
    ]
    results = gather_results(deferreds)
    results.addCallback(done, connector, reactor)
    return results


def got_error(failure, reactor, add_result, print=print):
    """Handle errors contacting broker."""
    print(failure.getTraceback(), file=sys.stderr)
    # Can't just raise SystemExit; it would be ignored by the reactor.
    add_result(SystemExit())
    reactor.stop()


def register(
    config,
    reactor=None,
    connector_factory=RemoteBrokerConnector,
    got_connection=got_connection,
    max_retries=14,
    on_error=None,
    results=None,
):
    """Instruct the Landscape Broker to register the client.

    The broker will be instructed to reload its configuration and then to
    attempt a registration.

    @param reactor: The reactor to use.  This parameter is optional because
        the client charm does not pass it.
    @param connector_factory: A callable that accepts a reactor and a
        configuration object and returns a new remote broker connection.  Used
        primarily for dependency injection.
    @param got_connection: The handler to trigger when the remote broker
        connects.  Used primarily for dependency injection.
    @param max_retries: The number of times to retry connecting to the
        landscape client service.  The delay between retries is calculated
        by Twisted and increases geometrically.
    @param on_error: A callable that will be passed a non-zero positive
        integer argument in the case that some error occurs.  This is a legacy
        API provided for use by the client charm.
    @param results: This parameter provides a mechanism to pre-seed the result
        of registering.  Used for testing.
    """
    if reactor is None:
        reactor = LandscapeReactor()

    if results is None:
        results = []
    add_result = results.append

    connector = connector_factory(reactor, config)
    connection = connector.connect(max_retries=max_retries, quiet=True)
    connection.addCallback(
        partial(got_connection, add_result, connector, reactor),
    )
    connection.addErrback(
        partial(got_error, reactor=reactor, add_result=add_result),
    )
    reactor.run()

    assert len(results) == 1, "We expect exactly one result."
    # Results will be things like "success" or "ssl-error".
    result = results[0]

    if isinstance(result, SystemExit):
        raise result

    # If there was an error and the caller requested that errors be reported
    # to the on_error callable, then do so.
    if result != "success" and on_error is not None:
        on_error(1)
    return result


def report_registration_outcome(what_happened, print=print):
    """Report the registration interaction outcome to the user in
    human-readable form.
    """
    messages = {
        "success": "Registration request sent successfully.",
        "unknown-account": "Invalid account name or registration key.",
        "max-pending-computers": (
            "Maximum number of computers pending approval reached. ",
            "Login to your Landscape server account page to manage "
            "pending computer approvals.",
        ),
        "ssl-error": (
            "\nThe server's SSL information is incorrect, or fails "
            "signature verification!\n"
            "If the server is using a self-signed certificate, "
            "please ensure you supply it with the --ssl-public-key "
            "parameter."
        ),
        "non-ssl-error": (
            "\nWe were unable to contact the server.\n"
            "Your internet connection may be down. "
            "The landscape client will continue to try and contact "
            "the server periodically."
        ),
    }
    message = messages.get(what_happened)
    if message:
        fd = sys.stdout if what_happened == "success" else sys.stderr
        print(message, file=fd)


def determine_exit_code(what_happened):
    """Return what the application's exit code should be depending on the
    registration result.
    """
    if what_happened == "success":
        return 0
    else:
        return 2  # An error happened


def is_registered(config):
    """Return whether the client is already registered."""
    persist_filename = os.path.join(
        config.data_path,
        f"{BrokerService.service_name}.bpickle",
    )
    persist = Persist(filename=persist_filename)
    identity = Identity(config, persist)
    return bool(identity.secure_id)


def registration_info_text(config, registration_status):
    """
    A simple output displaying whether the client is registered or not, the
    account name, and config and data paths
    """

    config_path = os.path.abspath(config._config_filename)

    text = textwrap.dedent(
        """
                           Registered:    {}
                           Config Path:   {}
                           Data Path      {}""".format(
            registration_status,
            config_path,
            config.data_path,
        ),
    )
    if registration_status:
        text += f"\nAccount Name:  {config.account_name}"

    return text


def main(args, print=print):
    """Interact with the user and the server to set up client configuration."""

    config = LandscapeSetupConfiguration()
    try:
        config.load(args)
    except ImportOptionError as error:
        print_text(str(error), error=True)
        sys.exit(1)

    if config.is_registered:

        registration_status = is_registered(config)

        info_text = registration_info_text(config, registration_status)
        print(info_text)

        if registration_status:
            sys.exit(0)
        else:
            sys.exit(EXIT_NOT_REGISTERED)

    if os.getuid() != 0:
        sys.exit("landscape-config must be run as root.")

    if config.init:
        bootstrap_tree(config)
        sys.exit(0)

    # Disable startup on boot and stop the client, if one is running.
    if config.disable:
        stop_client_and_disable_init_script()
        return

    # Setup client configuration.
    try:
        setup(config)
    except Exception as e:
        print_text(str(e))
        sys.exit("Aborting Landscape configuration")

    print("Please wait...")

    # Attempt to register the client.
    reactor = LandscapeReactor()
    if config.silent:
        result = register(config, reactor)
        report_registration_outcome(result, print=print)
        sys.exit(determine_exit_code(result))
    else:
        default_answer = not is_registered(config)
        answer = prompt_yes_no(
            "\nRequest a new registration for this computer now?",
            default=default_answer,
        )
        if answer:
            result = register(config, reactor)
            report_registration_outcome(result, print=print)
            sys.exit(determine_exit_code(result))<|MERGE_RESOLUTION|>--- conflicted
+++ resolved
@@ -12,7 +12,6 @@
 import textwrap
 from functools import partial
 from urllib.parse import urlparse
-
 
 from landscape.client.broker.amp import RemoteBrokerConnector
 from landscape.client.broker.config import BrokerConfiguration
@@ -30,8 +29,8 @@
 from landscape.lib.fetch import fetch
 from landscape.lib.fetch import FetchError
 from landscape.lib.fs import create_binary_file
+from landscape.lib.network import get_fqdn
 from landscape.lib.persist import Persist
-from landscape.lib.network import get_fqdn
 from landscape.lib.tag import is_valid_tag
 from landscape.lib.twisted_util import gather_results
 
@@ -348,8 +347,12 @@
             computer in the Landscape dashboard.
             """,
         )
-        self.prompt("computer_title", "This computer's title",
-                    False, default=get_fqdn())
+        self.prompt(
+            "computer_title",
+            "This computer's title",
+            False,
+            default=get_fqdn(),
+        )
 
     def query_account_name(self):
         if "account_name" in self.config.get_command_line_options():
@@ -361,7 +364,8 @@
                 You must now specify the name of the Landscape account you
                 want to register this computer with. Your account name is shown
                 under 'Account name' at https://landscape.canonical.com .
-                """,)
+                """,
+            )
             self.prompt("account_name", "Account name", True)
         else:
             self.config.account_name = "standalone"
@@ -447,8 +451,8 @@
 
     def query_landscape_edition(self):
         show_help(
-            """Manage this machine with Landscape (https://ubuntu.com/landscape):
-            """
+            "Manage this machine with Landscape "
+            "(https://ubuntu.com/landscape):\n",
         )
         options = self.config.get_command_line_options()
         if "ping_url" in options and "url" in options:
@@ -460,18 +464,14 @@
             show_help(
                 "Provide the fully qualified domain name "
                 "of your Landscape Server e.g. "
-                "landscape.yourdomain.com"
+                "landscape.yourdomain.com",
             )
             self.landscape_domain = self.prompt_get_input(
                 "Landscape Domain: ",
                 True,
             )
-            self.config.ping_url = (
-                f"http://{self.landscape_domain}/ping"
-            )
-            self.config.url = (
-                f"https://{self.landscape_domain}/message-system"
-            )
+            self.config.ping_url = f"http://{self.landscape_domain}/ping"
+            self.config.url = f"https://{self.landscape_domain}/message-system"
         else:
             self.landscape_domain = ""
             self.config.ping_url = self.config._command_line_defaults[
@@ -493,7 +493,7 @@
         if self.config.http_proxy or self.config.https_proxy:
             show_help(
                 f"""HTTPS Proxy: {self.config.https_proxy}
-                    HTTP  Proxy: {self.config.http_proxy}"""
+                    HTTP  Proxy: {self.config.http_proxy}""",
             )
 
         params = (
@@ -518,7 +518,7 @@
                     cmd.append(shlex.quote(value))
         show_help(
             "The landscape-config parameters to repeat this registration"
-            " on another machine are:"
+            " on another machine are:",
         )
         show_help(" ".join(cmd))
 
@@ -610,23 +610,9 @@
 
     if not config.no_start:
         if config.silent:
-<<<<<<< HEAD
             ServiceConfig.set_start_on_boot(True)
         elif not ServiceConfig.is_configured_to_run():
-            answer = prompt_yes_no(
-                "\nThe Landscape client must be started "
-                "on boot to operate correctly.\n\n"
-                "Start Landscape client on boot?",
-            )
-            if answer:
-                ServiceConfig.set_start_on_boot(True)
-            else:
-                sys.exit("Aborting Landscape configuration")
-=======
-            setup_init_script_and_start_client()
-        elif not sysvconfig.is_configured_to_run():
-            setup_init_script_and_start_client()
->>>>>>> f701bed2
+            ServiceConfig.set_start_on_boot(True)
 
     setup_http_proxy(config)
     check_account_name_and_password(config)
