--- conflicted
+++ resolved
@@ -97,19 +97,15 @@
         return self.call_with_operation_result(message, lambda: deferred)
 
     def _handle_sources(self, ignored, sources):
-<<<<<<< HEAD
-        """Handle sources repositories."""
-        saved_sources = f"{self.SOURCES_LIST}.save"
-=======
         """
         Replaces `SOURCES_LIST` with a Landscape-managed version and moves the
         original to a ".save" file.
 
         Configurably does the same with files in `SOURCES_LIST_D`.
         """
+        
+        saved_sources = f"{self.SOURCES_LIST}.save"
 
-        saved_sources = "{}.save".format(self.SOURCES_LIST)
->>>>>>> 92121f46
         if sources:
             fd, path = tempfile.mkstemp()
             os.close(fd)
@@ -136,15 +132,10 @@
             if os.path.isfile(saved_sources):
                 shutil.move(saved_sources, self.SOURCES_LIST)
 
-<<<<<<< HEAD
-        for filename in glob.glob(os.path.join(self.SOURCES_LIST_D, "*.list")):
-            shutil.move(filename, f"{filename}.save")
-=======
         if self.registry.config.manage_sources_list_d:
             filenames = glob.glob(os.path.join(self.SOURCES_LIST_D, "*.list"))
             for filename in filenames:
                 shutil.move(filename, f"{filename}.save")
->>>>>>> 92121f46
 
         for source in sources:
             filename = os.path.join(
