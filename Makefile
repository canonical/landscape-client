PYDOCTOR ?= pydoctor
TXT2MAN ?= txt2man
PYTHON2 ?= python2
PYTHON3 ?= python3
TRIAL ?= -m twisted.trial
TRIAL_ARGS ?=

# PEP8 rules ignored:
# W503 https://www.flake8rules.com/rules/W503.html
# E203 Whitespace before ':' (enforced by Black)
PEP8_IGNORED = W503,E203

.PHONY: help
help:  ## Print help about available targets
	@grep -h -E '^[a-zA-Z0-9_-]+:.*?## .*$$' $(MAKEFILE_LIST) | sort | awk 'BEGIN {FS = ":.*?## "}; {printf "\033[36m%-20s\033[0m %s\n", $$1, $$2}'

.PHONY: depends
depends: depends3  ## py2 is deprecated
	sudo apt-get -y install python3-flake8 python3-coverage

.PHONY: depends2
depends2:
	sudo apt-get -y install python-twisted-core python-distutils-extra python-mock python-configobj python-netifaces python-pycurl python-pip
	pip install pre-commit

.PHONY: depends3
depends3:
<<<<<<< HEAD
	sudo apt-get -y install python3-twisted python3-distutils-extra python3-mock python3-configobj python3-netifaces python3-pycurl python3-dateutil python3-pydantic rkhunter
=======
	sudo apt-get -y install python3-twisted python3-distutils-extra python3-mock python3-configobj python3-netifaces python3-pycurl python3-pip
	pip install pre-commit
>>>>>>> 5f37e9fa

all: build

.PHONY: build
build: build2 build3   ## Build.

.PHONY: build2
build2:
	$(PYTHON2) setup.py build_ext -i

.PHONY: build3
build3:
	$(PYTHON3) setup.py build_ext -i

.PHONY: check
check: check2 check3  ## Run all the tests.

.PHONY: check2
check2: build2
	PYTHONPATH=$(PYTHONPATH):$(CURDIR) LC_ALL=C $(PYTHON2) $(TRIAL) --unclean-warnings $(TRIAL_ARGS) landscape

# trial3 does not support threading via `-j` at the moment
# so we ignore TRIAL_ARGS.
# TODO: Respect $TRIAL_ARGS once trial3 is fixed.
.PHONY: check3
check3: TRIAL_ARGS=
check3: build3
	PYTHONPATH=$(PYTHONPATH):$(CURDIR) LC_ALL=C $(PYTHON3) $(TRIAL) --unclean-warnings $(TRIAL_ARGS) landscape

.PHONY: coverage
coverage:
	PYTHONPATH=$(PYTHONPATH):$(CURDIR) LC_ALL=C $(PYTHON3) -m coverage run $(TRIAL) --unclean-warnings landscape
	PYTHONPATH=$(PYTHONPATH):$(CURDIR) LC_ALL=C $(PYTHON3) -m coverage xml

.PHONY: lint
lint:
	$(PYTHON3) -m flake8 --ignore $(PEP8_IGNORED) `find landscape -name \*.py`

.PHONY: pyflakes
pyflakes:
	-pyflakes `find landscape -name \*.py`

clean:
	-find landscape -name __pycache__ -exec rm -rf {} \;
	-find landscape -name \*.pyc -exec rm -f {} \;
	-rm -rf .coverage
	-rm -rf tags
	-rm -rf _trial_temp
	-rm -rf docs/api
	-rm -rf man/\*.1
	-rm -rf sdist

doc: docs/api/twisted/pickle
	mkdir -p docs/api
	${PYDOCTOR} --make-html --html-output docs/api --add-package landscape --extra-system=docs/api/twisted/pickle:twisted/

docs/api/twisted/pickle:
	mkdir -p docs/api/twisted
	-${PYDOCTOR} --make-html --html-output docs/api/twisted --add-package /usr/share/pyshared/twisted -o docs/api/twisted/pickle

manpages:
	LC_ALL=C ${TXT2MAN} -P Landscape -s 1 -t landscape-client < man/landscape-client.txt > man/landscape-client.1
	LC_ALL=C ${TXT2MAN} -P Landscape -s 1 -t landscape-config < man/landscape-config.txt > man/landscape-config.1
	LC_ALL=C ${TXT2MAN} -P Landscape -s 1 -t landscape-sysinfo < man/landscape-sysinfo.txt > man/landscape-sysinfo.1

MESSAGE_DIR = `pwd`/runclient-messages
LOG_FILE = `pwd`/runclient.log

.PHONY: freshdata
freshdata:
	-sudo rm -rf $(MESSAGE_DIR)
	-sudo mkdir $(MESSAGE_DIR)

.PHONY: run
run:
	-sudo ./landscape-client \
		-a onward -t "John's PC" \
		-u http://localhost:8080/message-system \
		-d $(MESSAGE_DIR) \
		--urgent-exchange-interval=5 \
		--log-level=debug \
		--ping-url=http://localhost:8081/ping \

.PHONY: freshrun
freshrun: freshdata run

.PHONY: tags
tags:
	-ctags --languages=python -R .

.PHONY: etags
etags:
	-etags --languages=python -R .

include Makefile.packaging

.DEFAULT_GOAL := help<|MERGE_RESOLUTION|>--- conflicted
+++ resolved
@@ -22,15 +22,13 @@
 depends2:
 	sudo apt-get -y install python-twisted-core python-distutils-extra python-mock python-configobj python-netifaces python-pycurl python-pip
 	pip install pre-commit
+	pre-commit install
 
 .PHONY: depends3
 depends3:
-<<<<<<< HEAD
-	sudo apt-get -y install python3-twisted python3-distutils-extra python3-mock python3-configobj python3-netifaces python3-pycurl python3-dateutil python3-pydantic rkhunter
-=======
-	sudo apt-get -y install python3-twisted python3-distutils-extra python3-mock python3-configobj python3-netifaces python3-pycurl python3-pip
-	pip install pre-commit
->>>>>>> 5f37e9fa
+	sudo apt-get -y install python3-twisted python3-distutils-extra python3-mock python3-configobj python3-netifaces python3-pycurl python3-pip python3-dateutil python3-pydantic rkhunter
+	pip3 install pre-commit
+	pre-commit install
 
 all: build
 
