--- conflicted
+++ resolved
@@ -17,19 +17,13 @@
 
 .PHONY: depends
 depends:
-<<<<<<< HEAD
-	sudo apt update && apt-get -y install python3-configobj python3-coverage python3-distutils-extra\
-		python3-flake8 python3-mock python3-netifaces python3-pip python3-pycurl python3-twisted\
-		net-tools
-=======
 	sudo apt update && sudo apt-get -y install python3-configobj python3-coverage python3-distutils-extra\
 		python3-flake8 python3-mock python3-netifaces python3-pip python3-pycurl python3-twisted\
 		net-tools
 
 depends-dev: depends
->>>>>>> dc6f22e3
 	pip install pre-commit
-	# $(PRE_COMMIT) install
+	$(PRE_COMMIT) install
 
 # -common seems a catch-22, but this is just a shortcut to
 # initialize user and dirs, some used through tests.
@@ -149,12 +143,8 @@
 	$(SNAPCRAFT)
 .PHONY: snap
 
-<<<<<<< HEAD
-tics-analysis: depends coverage
-=======
 tics-analysis: depends-ci coverage
 	sudo apt install pylint
->>>>>>> dc6f22e3
 	mkdir -p coverage
 	mv .coverage ./coverage/.coverage
 	mv coverage.xml ./coverage/coverage.xml
